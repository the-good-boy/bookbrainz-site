/*
 * Copyright (C) 2014-2015  Ben Ockmore
 *                    2015  Sean Burke
 *                    2015  Leo Verto
 *
 * This program is free software; you can redistribute it and/or modify
 * it under the terms of the GNU General Public License as published by
 * the Free Software Foundation; either version 2 of the License, or
 * (at your option) any later version.
 *
 * This program is distributed in the hope that it will be useful,
 * but WITHOUT ANY WARRANTY; without even the implied warranty of
 * MERCHANTABILITY or FITNESS FOR A PARTICULAR PURPOSE.  See the
 * GNU General Public License for more details.
 *
 * You should have received a copy of the GNU General Public License along
 * with this program; if not, write to the Free Software Foundation, Inc.,
 * 51 Franklin Street, Fifth Floor, Boston, MA 02110-1301 USA.
 */

'use strict';

const path = require('path');

const express = require('express');
const favicon = require('serve-favicon');
const logger = require('morgan');
const bodyParser = require('body-parser');
const session = require('express-session');
const RedisStore = require('connect-redis')(session);
const staticCache = require('express-static-cache');
const ElasticSearch = require('elasticsearch');

const Promise = require('bluebird');
Promise.longStackTraces();

const config = require('./src/server/helpers/config');

/* -data needs to be initialized before pulling in auth. */
require('bookbrainz-data').init(config.database);
const auth = require('./src/server/helpers/auth');

const status = require('http-status');
const git = require('git-rev');

// Initialize application
const app = express();

// Set up jade as view engine
app.set('views', path.join(__dirname, 'templates'));
app.set('view engine', 'jade');
app.locals.basedir = app.get('views');

require('node-jsx').install({
	extension: '.jsx'
});

// Set up elasticsearch
const esClient = new ElasticSearch.Client({
	host: 'localhost:9200',
	log: 'trace'
});

app.set('esClient', esClient);

app.set('trust proxy', config.site.proxyTrust);

app.use(favicon(path.join(__dirname, 'static/images/icons/favicon.ico')));

if (app.get('env') !== 'testing') {
	app.use(logger('dev'));
}

app.use(bodyParser.json());
app.use(bodyParser.urlencoded({
	extended: false
}));

app.use(staticCache(path.join(__dirname, 'static/js'), {
	buffer: true
}));

app.use(express.static(path.join(__dirname, 'static')));

app.use(session({
	store: new RedisStore({
		host: config.session.redis.host,
		port: config.session.redis.port,
		ttl: config.session.redis.ttl
	}),
	cookie: {
		secure: config.session.secure
	},
	secret: config.session.secret,
	resave: false,
	saveUninitialized: false
}));

auth.init(app);

let siteRevision = null;
git.short((revision) => {
	siteRevision = revision;
});

/* Add middleware to set variables used for every rendered route. */
app.use((req, res, next) => {
	res.locals.user = req.user;
<<<<<<< HEAD
=======
	res.locals.respoitoryUrl = 'https://github.com/bookbrainz/bookbrainz-site/';
	res.locals.siteRevision = siteRevision;

	// Get the latest count of messages in the user's inbox.
	if (req.session && req.session.bearerToken) {
		return bbws.get('/message/inbox/', {
			accessToken: req.session.bearerToken
		})
			.then((list) => {
				res.locals.inboxCount = list.objects.length;
			})
			.catch((err) => {
				console.log(err.stack);

				res.locals.inboxCount = 0;
			})
			.finally(next);
	}

>>>>>>> dc86dda7
	res.locals.inboxCount = 0;
	next();
});

// Set up routes
require('./src/server/routes')(app);

// Catch 404 and forward to error handler
app.use((req, res, next) => {
	const err = new Error('Not Found');
	err.status = status.NOT_FOUND;
	next(err);
});

// Error handlers

/* Development error handler; displays stacktrace to user */
if (app.get('env') === 'development') {
	app.use((err, req, res) => {
		console.log(`Internal Error. Message: ${err.message} Stacktrace...`);
		console.log(err.stack);

		res.status(err.status || status.INTERNAL_SERVER_ERROR);

		res.render('error', {
			message: err.message,
			error: err
		});
	});
}

/* Production error handler; stacktrace is omitted */
app.use((err, req, res) => {
	res.status(err.status || status.INTERNAL_SERVER_ERROR);

	res.render('error', {
		message: err.message,
		error: {}
	});
});

module.exports = app;<|MERGE_RESOLUTION|>--- conflicted
+++ resolved
@@ -106,28 +106,9 @@
 /* Add middleware to set variables used for every rendered route. */
 app.use((req, res, next) => {
 	res.locals.user = req.user;
-<<<<<<< HEAD
-=======
 	res.locals.respoitoryUrl = 'https://github.com/bookbrainz/bookbrainz-site/';
 	res.locals.siteRevision = siteRevision;
 
-	// Get the latest count of messages in the user's inbox.
-	if (req.session && req.session.bearerToken) {
-		return bbws.get('/message/inbox/', {
-			accessToken: req.session.bearerToken
-		})
-			.then((list) => {
-				res.locals.inboxCount = list.objects.length;
-			})
-			.catch((err) => {
-				console.log(err.stack);
-
-				res.locals.inboxCount = 0;
-			})
-			.finally(next);
-	}
-
->>>>>>> dc86dda7
 	res.locals.inboxCount = 0;
 	next();
 });
