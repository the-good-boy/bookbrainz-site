--- conflicted
+++ resolved
@@ -55,13 +55,8 @@
     "lodash": "^4.17.20",
     "log": "^6.0.0",
     "log-node": "^7.0.0",
-<<<<<<< HEAD
     "morgan": "^1.10.0",
-    "passport": "^0.4.0",
-=======
-    "morgan": "^1.9.1",
     "passport": "^0.4.1",
->>>>>>> 64d335c7
     "passport-musicbrainz-oauth2": "github:LordSputnik/passport-musicbrainz-oauth2",
     "prop-types": "^15.7.2",
     "react": "^16.13.1",
