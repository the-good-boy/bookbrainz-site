/*
 * Copyright (C) 2015       Ben Ockmore
 *               2015-2016  Sean Burke
 *               2015       Ohm Patel
 *               2015       Ian Sanders
 *
 * This program is free software; you can redistribute it and/or modify
 * it under the terms of the GNU General Public License as published by
 * the Free Software Foundation; either version 2 of the License, or
 * (at your option) any later version.
 *
 * This program is distributed in the hope that it will be useful,
 * but WITHOUT ANY WARRANTY; without even the implied warranty of
 * MERCHANTABILITY or FITNESS FOR A PARTICULAR PURPOSE.  See the
 * GNU General Public License for more details.
 *
 * You should have received a copy of the GNU General Public License along
 * with this program; if not, write to the Free Software Foundation, Inc.,
 * 51 Franklin Street, Fifth Floor, Boston, MA 02110-1301 USA.
 */

const Icon = require('react-fontawesome');
const React = require('react');

const Input = require('react-bootstrap').Input;
const Button = require('react-bootstrap').Button;

const Select = require('../../input/select2');

function stripDot(name) {
	'use strict';

	return name.replace(/\./g, '');
}

function makeSortName(name) {
	'use strict';

	const articles = ['a', 'an', 'the', 'los', 'las', 'el', 'la'];
	const suffixes = [
		'i', 'ii', 'iii', 'iv', 'v', 'vi', 'vii', 'viii', 'ix', 'x', 'xi',
		'xii', 'xiii', 'xiv', 'xv', 'jr', 'junior', 'sr', 'senior', 'phd', 'md',
		'dmd', 'dds', 'esq'
	];

	// Remove leading and trailing spaces, and return a blank sort name if
	// the string is empty
	const trimmedName = name.trim();
	if (trimmedName.length === 0) {
		return '';
	}

	const words = trimmedName.replace(/,/g, '').split(' ');

	// If there's only one word, simply copy the name as the sort name
	if (words.length === 1) {
		return trimmedName;
	}

	// First, check if sort name is for collective, by detecting article
	const firstWord = stripDot(words[0]);
	const firstWordIsArticle = articles.includes(firstWord.toLowerCase());
	if (firstWordIsArticle) {
		// The Collection of Stories --> Collection of Stories, The
		return `${words.slice(1).join(' ')}, ${firstWord}`;
	}

	// From here on, it is assumed that the sort name is for a person
	// Split suffixes
	const isWordSuffix =
		words.map((word) => suffixes.includes(stripDot(word).toLowerCase()));
	const lastSuffix = isWordSuffix.lastIndexOf(false) + 1;

	// Test this to check that splice will not have a 0 deleteCount
	const suffixWords = lastSuffix < words.length ?
		words.splice(lastSuffix) :
		[];

	// Rearrange names to (last name, other names)
	const INDEX_BEFORE_END = -1;

	let lastName = words.splice(INDEX_BEFORE_END);
	if (suffixWords.length > 0) {
		lastName += ` ${suffixWords.join(' ')}`;
	}

	return `${lastName}, ${words.join(' ')}`;
}

class AliasRow extends React.Component {
	constructor(props) {
		super(props);

		this.state = {
			sortName: this.props.sortName || null
		};

		// React does not autobind non-React class methods
		this.handleGuessSortNameClick =
			this.handleGuessSortNameClick.bind(this);
		this.handleSortNameChange = this.handleSortNameChange.bind(this);
	}

	getValue() {
		return {
			id: parseInt(this.id.getValue(), 10),
			name: this.name.getValue(),
			sortName: this.sortName.getValue(),
			languageId: parseInt(this.languageId.getValue(), 10) || null,
			primary: this.primary.getChecked(),
			default: this.default.getChecked()
		};
	}

	validationState() {
		if (this.props.name || this.state.sortName || this.props.default ||
				this.props.languageId || !this.props.primary) {
			if (this.props.name && this.state.sortName) {
				return 'success';
			}

			return 'error';
		}

		return null;
	}

	getValid() {
		return Boolean(
			this.name.getValue() && this.sortName.getValue()
		);
	}

	handleGuessSortNameClick() {
		const name = this.name.getValue();

		this.setState({sortName: makeSortName(name)});
	}

<<<<<<< HEAD
		render() {
			const guessSortNameButton = (
				<Button
					bsStyle="link"
					title="Guess Sort Name"
					onClick={this.handleGuessSortNameClick}
				>
					<Icon name="magic"/>
				</Button>
			);

			const select2Options = {
				allowClear: true
			};

			const removeHiddenClass = this.props.removeHidden ?
				'hidden' :
				'';

			return (
				<div
					className="row"
					onChange={this.props.onChange}
				>
=======
	handleSortNameChange(event) {
		this.setState({sortName: event.target.value});
	}

	render() {
		const guessSortNameButton = (
			<Button
				bsStyle="link"
				title="Guess Sort Name"
				onClick={this.handleGuessSortNameClick}
			>
				<Icon name="magic"/>
			</Button>
		);

		const select2Options = {
			allowClear: true
		};

		return (
			<div
				className="row"
				onChange={this.props.onChange}
			>
				<Input
					defaultValue={this.props.aliasId}
					ref={(ref) => this.id = ref}
					type="hidden"
				/>
				<div className="col-md-3">
					<Input
						bsStyle={this.validationState()}
						defaultValue={this.props.name}
						ref={(ref) => this.name = ref}
						type="text"
						wrapperClassName="col-md-11"
					/> &nbsp;
				</div>
				<div className="col-md-3">
>>>>>>> 70f3f0d6
					<Input
						bsStyle={this.validationState()}
						buttonAfter={guessSortNameButton}
						ref={(ref) => this.sortName = ref}
						type="text"
						value={this.state.sortName}
						wrapperClassName="col-md-11"
						onChange={this.handleSortNameChange}
					/> &nbsp;
				</div>
				<div className="col-md-3">
					<Select
						noDefault
						bsStyle={this.validationState()}
						defaultValue={this.props.languageId}
						idAttribute="id"
						labelAttribute="name"
						options={this.props.languages}
						placeholder="Select alias language…"
						ref={(ref) => this.languageId = ref}
						select2Options={select2Options}
						wrapperClassName="col-md-11"
						onChange={this.props.onChange}
					/>
<<<<<<< HEAD
					<div className="col-md-3">
						<Input
							bsStyle={this.validationState()}
							defaultValue={this.props.name}
							ref={(ref) => this.name = ref}
							type="text"
							wrapperClassName="col-md-11"
						/> &nbsp;
					</div>
					<div className="col-md-3">
						<Input
							bsStyle={this.validationState()}
							buttonAfter={guessSortNameButton}
							ref={(ref) => this.sortName = ref}
							type="text"
							value={this.state.sortName}
							wrapperClassName="col-md-11"
							onChange={this.handleSortNameChange}
						/> &nbsp;
					</div>
					<div className="col-md-3">
						<Select
							noDefault
							bsStyle={this.validationState()}
							defaultValue={this.props.languageId}
							idAttribute="id"
							labelAttribute="name"
							options={this.props.languages}
							placeholder="Select alias language…"
							ref={(ref) => this.languageId = ref}
							select2Options={select2Options}
							wrapperClassName="col-md-11"
							onChange={this.props.onChange}
						/>
					</div>
					<div className="col-md-1">
						<Input
							defaultChecked={this.props.primary}
							label=" "
							ref={(ref) => this.primary = ref}
							type="checkbox"
							wrapperClassName="col-md-11"
						/>
					</div>
					<div className="col-md-1">
						<Input
							defaultChecked={this.props.default}
							label=" "
							name="default"
							ref={(ref) => this.default = ref}
							type="radio"
							wrapperClassName="col-md-11"
						/>
					</div>
					<div className="col-md-1 text-right">
						<Button
							bsStyle="danger"
							className={removeHiddenClass}
							onClick={this.props.onRemove}
						>
							<Icon name="times"/>
						</Button>
					</div>
=======
>>>>>>> 70f3f0d6
				</div>
				<div className="col-md-1">
					<Input
						defaultChecked={this.props.primary}
						label=" "
						ref={(ref) => this.primary = ref}
						type="checkbox"
						wrapperClassName="col-md-11"
					/>
				</div>
				<div className="col-md-1">
					<Input
						defaultChecked={this.props.default}
						label=" "
						name="default"
						ref={(ref) => this.default = ref}
						type="radio"
						wrapperClassName="col-md-11"
					/>
				</div>
				<div className="col-md-1 text-right">
					<Button
						bsStyle="danger"
						className={this.props.removeHidden ? 'hidden' : ''}
						onClick={this.props.onRemove}
					>
						<Icon name="times"/>
					</Button>
				</div>
			</div>
		);
	}
}

AliasRow.displayName = 'AliasRow';
AliasRow.propTypes = {
	aliasId: React.PropTypes.number,
	default: React.PropTypes.bool,
	languageId: React.PropTypes.number,
	languages: React.PropTypes.arrayOf(React.PropTypes.shape({
		id: React.PropTypes.number.isRequired,
		name: React.PropTypes.string.isRequired
	})).isRequired,
	name: React.PropTypes.string,
	primary: React.PropTypes.bool,
	removeHidden: React.PropTypes.bool,
	sortName: React.PropTypes.string,
	onChange: React.PropTypes.func,
	onRemove: React.PropTypes.func
};

module.exports = AliasRow;<|MERGE_RESOLUTION|>--- conflicted
+++ resolved
@@ -137,32 +137,6 @@
 		this.setState({sortName: makeSortName(name)});
 	}
 
-<<<<<<< HEAD
-		render() {
-			const guessSortNameButton = (
-				<Button
-					bsStyle="link"
-					title="Guess Sort Name"
-					onClick={this.handleGuessSortNameClick}
-				>
-					<Icon name="magic"/>
-				</Button>
-			);
-
-			const select2Options = {
-				allowClear: true
-			};
-
-			const removeHiddenClass = this.props.removeHidden ?
-				'hidden' :
-				'';
-
-			return (
-				<div
-					className="row"
-					onChange={this.props.onChange}
-				>
-=======
 	handleSortNameChange(event) {
 		this.setState({sortName: event.target.value});
 	}
@@ -181,6 +155,10 @@
 		const select2Options = {
 			allowClear: true
 		};
+
+		const removeHiddenClass = this.props.removeHidden ?
+			'hidden' :
+			'';
 
 		return (
 			<div
@@ -202,7 +180,6 @@
 					/> &nbsp;
 				</div>
 				<div className="col-md-3">
->>>>>>> 70f3f0d6
 					<Input
 						bsStyle={this.validationState()}
 						buttonAfter={guessSortNameButton}
@@ -227,72 +204,6 @@
 						wrapperClassName="col-md-11"
 						onChange={this.props.onChange}
 					/>
-<<<<<<< HEAD
-					<div className="col-md-3">
-						<Input
-							bsStyle={this.validationState()}
-							defaultValue={this.props.name}
-							ref={(ref) => this.name = ref}
-							type="text"
-							wrapperClassName="col-md-11"
-						/> &nbsp;
-					</div>
-					<div className="col-md-3">
-						<Input
-							bsStyle={this.validationState()}
-							buttonAfter={guessSortNameButton}
-							ref={(ref) => this.sortName = ref}
-							type="text"
-							value={this.state.sortName}
-							wrapperClassName="col-md-11"
-							onChange={this.handleSortNameChange}
-						/> &nbsp;
-					</div>
-					<div className="col-md-3">
-						<Select
-							noDefault
-							bsStyle={this.validationState()}
-							defaultValue={this.props.languageId}
-							idAttribute="id"
-							labelAttribute="name"
-							options={this.props.languages}
-							placeholder="Select alias language…"
-							ref={(ref) => this.languageId = ref}
-							select2Options={select2Options}
-							wrapperClassName="col-md-11"
-							onChange={this.props.onChange}
-						/>
-					</div>
-					<div className="col-md-1">
-						<Input
-							defaultChecked={this.props.primary}
-							label=" "
-							ref={(ref) => this.primary = ref}
-							type="checkbox"
-							wrapperClassName="col-md-11"
-						/>
-					</div>
-					<div className="col-md-1">
-						<Input
-							defaultChecked={this.props.default}
-							label=" "
-							name="default"
-							ref={(ref) => this.default = ref}
-							type="radio"
-							wrapperClassName="col-md-11"
-						/>
-					</div>
-					<div className="col-md-1 text-right">
-						<Button
-							bsStyle="danger"
-							className={removeHiddenClass}
-							onClick={this.props.onRemove}
-						>
-							<Icon name="times"/>
-						</Button>
-					</div>
-=======
->>>>>>> 70f3f0d6
 				</div>
 				<div className="col-md-1">
 					<Input
@@ -316,7 +227,7 @@
 				<div className="col-md-1 text-right">
 					<Button
 						bsStyle="danger"
-						className={this.props.removeHidden ? 'hidden' : ''}
+						className={removeHiddenClass}
 						onClick={this.props.onRemove}
 					>
 						<Icon name="times"/>
