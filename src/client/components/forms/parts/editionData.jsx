/*
 * Copyright (C) 2015  Ben Ockmore
 *               2015  Sean Burke
 *
 * This program is free software; you can redistribute it and/or modify
 * it under the terms of the GNU General Public License as published by
 * the Free Software Foundation; either version 2 of the License, or
 * (at your option) any later version.
 *
 * This program is distributed in the hope that it will be useful,
 * but WITHOUT ANY WARRANTY; without even the implied warranty of
 * MERCHANTABILITY or FITNESS FOR A PARTICULAR PURPOSE.  See the
 * GNU General Public License for more details.
 *
 * You should have received a copy of the GNU General Public License along
 * with this program; if not, write to the Free Software Foundation, Inc.,
 * 51 Franklin Street, Fifth Floor, Boston, MA 02110-1301 USA.
 */

const React = require('react');
const PartialDate = require('../../input/partialDate.jsx');
const Select = require('../../input/select2.jsx');
const SearchSelect = require('../../input/entity-search.jsx');
const Input = require('react-bootstrap').Input;
const Identifiers = require('./identifiers.jsx');

const validators = require('../../validators');

const editionStatusValidation = React.PropTypes.shape({
	edition_status_id: React.PropTypes.number,
	label: React.PropTypes.string
});

const editionFormatValidation = React.PropTypes.shape({
	edition_format_id: React.PropTypes.number,
	label: React.PropTypes.string
});

const EditionData = React.createClass({
	displayName: 'editionDataComponent',
	propTypes: {
		backClick: React.PropTypes.func,
		edition: React.PropTypes.shape({
			annotation: React.PropTypes.string,
			depth: React.PropTypes.number,
			disambiguation: React.PropTypes.string,
			edition_format: editionFormatValidation,
			edition_status: editionStatusValidation,
			height: React.PropTypes.number,
			identifiers: React.PropTypes.arrayOf(React.PropTypes.shape({
				id: React.PropTypes.number,
				value: React.PropTypes.string,
				identifier_type: validators.identifierType
			})),
			language: React.PropTypes.shape({
				language_id: React.PropTypes.number
			}),
			pages: React.PropTypes.number,
			publication: React.PropTypes.shape({
				bbid: React.PropTypes.string,
				default_alias: React.PropTypes.shape({
					name: React.PropTypes.string
				})
			}),
			publisher: React.PropTypes.shape({
				bbid: React.PropTypes.string,
				default_alias: React.PropTypes.shape({
					name: React.PropTypes.string
				})
			}),
			release_date: React.PropTypes.string,
			weight: React.PropTypes.number,
			width: React.PropTypes.number
		}),
		editionFormats: React.PropTypes.arrayOf(editionFormatValidation),
		editionStatuses: React.PropTypes.arrayOf(editionStatusValidation),
		identifierTypes: React.PropTypes.arrayOf(validators.identifierType),
		languages: React.PropTypes.arrayOf(React.PropTypes.shape({
			language_id: React.PropTypes.number,
			name: React.PropTypes.string
		})),
		nextClick: React.PropTypes.func,
		publication: React.PropTypes.shape({
			bbid: React.PropTypes.string,
			default_alias: React.PropTypes.shape({
				name: React.PropTypes.string
			})
		}),
		publisher: React.PropTypes.shape({
			bbid: React.PropTypes.string,
			default_alias: React.PropTypes.shape({
				name: React.PropTypes.string
			})
		}),
		visible: React.PropTypes.bool
	},
	getValue() {
		'use strict';

		return {
			publication: this.refs.publication.getValue(),
			publisher: this.refs.publisher.getValue() === '' ?
				null : this.refs.publisher.getValue(),
			releaseDate: this.refs.release.getValue(),
			language: this.refs.language.getValue(),
			editionFormat: this.refs.editionFormat.getValue(),
			editionStatus: this.refs.editionStatus.getValue(),
			disambiguation: this.refs.disambiguation.getValue(),
			annotation: this.refs.annotation.getValue(),
			identifiers: this.refs.identifiers.getValue(),
			pages: this.refs.pages.getValue(),
			width: this.refs.width.getValue(),
			height: this.refs.height.getValue(),
			depth: this.refs.depth.getValue(),
			weight: this.refs.weight.getValue()
		};
	},
	valid() {
		'use strict';

		return this.refs.release.valid() &&
			this.refs.publication.getValue().length;
	},
	render() {
		'use strict';

		let initialPublication = null;
		let initialPublisher = null;
		let initialReleaseDate = null;
		let initialLanguage = null;
		let initialEditionFormat = null;
		let initialEditionStatus = null;
		let initialDisambiguation = null;
		let initialAnnotation = null;
		let initialIdentifiers = [];
		let initialPages = null;
		let initialWidth = null;
		let initialHeight = null;
		let initialDepth = null;
		let initialWeight = null;

		let publication = null;
		let publisher = null;
		const prefillData = this.props.edition;
		if (prefillData) {
			if (prefillData.publication) {
				publication = prefillData.publication;
			}

			if (prefillData.publisher) {
				publisher = prefillData.publisher;
			}

			initialReleaseDate = prefillData.release_date;
			initialLanguage = prefillData.language ?
				prefillData.language.language_id : null;
			initialEditionFormat = prefillData.edition_format ?
				prefillData.edition_format.edition_format_id : null;
			initialEditionStatus = prefillData.edition_status ?
				prefillData.edition_status.edition_status_id : null;
			initialDisambiguation = prefillData.disambiguation ?
				prefillData.disambiguation.comment : null;
			initialAnnotation = prefillData.annotation ?
				prefillData.annotation.content : null;
			initialPages = prefillData.pages || prefillData.pages === 0 ?
				prefillData.pages : null;
			initialWidth = prefillData.width || prefillData.width === 0 ?
				prefillData.width : null;
			initialHeight = prefillData.height || prefillData.height === 0 ?
				prefillData.height : null;
			initialDepth = prefillData.depth || prefillData.depth === 0 ?
				prefillData.depth : null;
			initialWeight = prefillData.weight || prefillData.weight === 0 ?
				prefillData.weight : null;
			initialIdentifiers = prefillData.identifiers.map((identifier) => ({
				id: identifier.id,
				value: identifier.value,
				type: identifier.identifier_type.identifier_type_id
			}));
		}

		if (this.props.publication) {
			publication = this.props.publication;
		}

		if (publication) {
			initialPublication = {
<<<<<<< HEAD
				id: publication.bbid,
				text: publication.default_alias ? publication.default_alias.name : null
=======
				id: this.props.publication.bbid,
				text: this.props.publication.default_alias ?
					this.props.publication.default_alias.name : null
>>>>>>> de1b1ebc
			};
		}

		if (this.props.publisher) {
			publisher = this.props.publisher;
		}

		if (publisher) {
			initialPublisher = {
<<<<<<< HEAD
				id: publisher.bbid,
				text: publisher.default_alias ? publisher.default_alias.name : null
=======
				id: this.props.publisher.bbid,
				text: this.props.publisher.default_alias ?
					this.props.publisher.default_alias.name : null
>>>>>>> de1b1ebc
			};
		}

		const select2Options = {
			width: '100%'
		};

		return (
			<div className={this.props.visible === false ? 'hidden' : ''}>
				<h2>Add Data</h2>
				<p className="lead">
					Fill out any data you know about the entity.
				</p>

				<div className="form-horizontal">
					<SearchSelect
						collection="publication"
						defaultValue={initialPublication}
						label="Publication"
						labelAttribute="name"
						labelClassName="col-md-4"
						placeholder="Select publication…"
						ref="publication"
						select2Options={select2Options}
						wrapperClassName="col-md-4"
					/>
					<SearchSelect
						collection="publisher"
						defaultValue={initialPublisher}
						label="Publisher"
						labelAttribute="name"
						labelClassName="col-md-4"
						nodefault
						placeholder="Select publisher…"
						ref="publisher"
						select2Options={select2Options}
						wrapperClassName="col-md-4"
					/>
					<PartialDate
						defaultValue={initialReleaseDate}
						label="Release Date"
						labelClassName="col-md-4"
						placeholder="YYYY-MM-DD"
						ref="release"
						wrapperClassName="col-md-4"
					/>
					<Select
						defaultValue={initialLanguage}
						idAttribute="id"
						label="Language"
						labelAttribute="name"
						labelClassName="col-md-4"
						noDefault
						options={this.props.languages}
						placeholder="Select edition language…"
						ref="language"
						select2Options={select2Options}
						wrapperClassName="col-md-4"
					/>
					<Select
						defaultValue={initialEditionFormat}
						idAttribute="id"
						label="Format"
						labelAttribute="label"
						labelClassName="col-md-4"
						noDefault
						options={this.props.editionFormats}
						placeholder="Select edition format…"
						ref="editionFormat"
						select2Options={select2Options}
						wrapperClassName="col-md-4"
					/>
					<Select
						defaultValue={initialEditionStatus}
						idAttribute="id"
						label="Status"
						labelAttribute="label"
						labelClassName="col-md-4"
						noDefault
						options={this.props.editionStatuses}
						placeholder="Select edition status…"
						ref="editionStatus"
						select2Options={select2Options}
						wrapperClassName="col-md-4"
					/>
					<hr/>
					<div className="row">
						<div className="col-md-11 col-md-offset-1">
							<div className="col-md-3">
								<Input
									defaultValue={initialPages}
									label="Page Count"
									labelClassName="col-md-7"
									ref="pages"
									type="text"
									wrapperClassName="col-md-5"
								/>
							</div>
							<div className="col-md-3">
								<Input
									defaultValue={initialWeight}
									label="Weight (g)"
									labelClassName="col-md-7"
									ref="weight"
									type="text"
									wrapperClassName="col-md-5"
								/>
							</div>
						</div>
					</div>
					<div className="row">
						<div className="col-md-11 col-md-offset-1">
							<div className="col-md-3">
								<Input
									defaultValue={initialWidth}
									label="Width (mm)"
									labelClassName="col-md-7"
									ref="width"
									type="text"
									wrapperClassName="col-md-5"
								/>
							</div>
							<div className="col-md-3">
								<Input
									defaultValue={initialHeight}
									label="Height (mm)"
									labelClassName="col-md-7"
									ref="height"
									type="text"
									wrapperClassName="col-md-5"
								/>
							</div>
							<div className="col-md-3">
								<Input
									defaultValue={initialDepth}
									label="Depth (mm)"
									labelClassName="col-md-7"
									ref="depth"
									type="text"
									wrapperClassName="col-md-5"
								/>
							</div>
						</div>
					</div>
					<hr/>
					<Identifiers
						identifiers={initialIdentifiers}
						ref="identifiers"
						types={this.props.identifierTypes}
					/>
					<Input
						defaultValue={initialDisambiguation}
						label="Disambiguation"
						labelClassName="col-md-3"
						ref="disambiguation"
						type="text"
						wrapperClassName="col-md-6"
					/>
					<Input
						defaultValue={initialAnnotation}
						label="Annotation"
						labelClassName="col-md-3"
						ref="annotation"
						rows="6"
						type="textarea"
						wrapperClassName="col-md-6"
					/>
					<nav className="margin-top-1">
						<ul className="pager">
							<li className="previous">
								<a
									href="#"
									onClick={this.props.backClick}
								>
									<span
										aria-hidden="true"
										className="fa fa-angle-double-left"
									/>
									Back
								</a>
							</li>
							<li className="next">
								<a
									href="#"
									onClick={this.props.nextClick}
								>
									Next
									<span
										aria-hidden="true"
										className="fa fa-angle-double-right"
									/>
								</a>
							</li>
						</ul>
					</nav>
				</div>
			</div>
		);
	}
});

module.exports = EditionData;<|MERGE_RESOLUTION|>--- conflicted
+++ resolved
@@ -185,14 +185,9 @@
 
 		if (publication) {
 			initialPublication = {
-<<<<<<< HEAD
 				id: publication.bbid,
-				text: publication.default_alias ? publication.default_alias.name : null
-=======
-				id: this.props.publication.bbid,
-				text: this.props.publication.default_alias ?
-					this.props.publication.default_alias.name : null
->>>>>>> de1b1ebc
+				text: publication.default_alias ?
+					publication.default_alias.name : null
 			};
 		}
 
@@ -202,14 +197,9 @@
 
 		if (publisher) {
 			initialPublisher = {
-<<<<<<< HEAD
 				id: publisher.bbid,
-				text: publisher.default_alias ? publisher.default_alias.name : null
-=======
-				id: this.props.publisher.bbid,
-				text: this.props.publisher.default_alias ?
-					this.props.publisher.default_alias.name : null
->>>>>>> de1b1ebc
+				text: publisher.default_alias ?
+					publisher.default_alias.name : null
 			};
 		}
 
