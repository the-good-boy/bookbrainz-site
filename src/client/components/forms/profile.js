/*
 * Copyright (C) 2015       Ben Ockmore
 *               2015-2016  Sean Burke
 *
 * This program is free software; you can redistribute it and/or modify
 * it under the terms of the GNU General Public License as published by
 * the Free Software Foundation; either version 2 of the License, or
 * (at your option) any later version.
 *
 * This program is distributed in the hope that it will be useful,
 * but WITHOUT ANY WARRANTY; without even the implied warranty of
 * MERCHANTABILITY or FITNESS FOR A PARTICULAR PURPOSE.  See the
 * GNU General Public License for more details.
 *
 * You should have received a copy of the GNU General Public License along
 * with this program; if not, write to the Free Software Foundation, Inc.,
 * 51 Franklin Street, Fifth Floor, Boston, MA 02110-1301 USA.
 */
const React = require('react');
const request = require('superagent-bluebird-promise');
const formatDate = require('../../helpers/utils').formatDate;

const Grid = require('react-bootstrap').Grid;
const Row = require('react-bootstrap').Row;
const Button = require('react-bootstrap').Button;
const Input = require('react-bootstrap').Input;
const Col = require('react-bootstrap').Col;

const LoadingSpinner = require('../loading-spinner');
const Select = require('../input/select2');
const SearchSelect = require('../input/entity-search');
const PartialDate = require('../input/partial-date');

const validators = require('../../helpers/react-validators');
const injectDefaultAliasName =
	require('../../helpers/utils').injectDefaultAliasName;

class ProfileForm extends React.Component {
	constructor(props) {
		super(props);

		this.state = {
			bio: props.editor.bio,
			title: toString(props.editor.titleUnlockId),
			area: props.editor.area ?
				props.editor.area : null,
			name: props.editor.name,
			gender: props.editor.gender ?
				props.editor.gender : null,
			birthDate: props.editor.birthDate ?
				formatDate(new Date(props.editor.birthDate)) : null,
			titles: props.titles,
			genders: props.genders,
			waiting: false
		};

		// React does not autobind non-React class methods
		this.handleSubmit = this.handleSubmit.bind(this);
		this.valid = this.valid.bind(this);
	}

	handleSubmit(evt) {
		evt.preventDefault();
		if (!this.valid()) {
			return;
		}
		const area = this.area.getValue();
		const gender = this.gender.getValue();
		const title = this.title && this.title.getValue();
		const name = this.name.getValue().trim();
		const bio = this.bio.getValue().trim();
		const birthDate = this.birthDate.getValue();

		const data = {
			genderId: gender ? parseInt(gender, 10) : null,
			areaId: area ? parseInt(area.id, 10) : null,
			bio,
			title,
			name,
			id: this.props.editor.id,
			birthDate
		};

		request.post('/editor/edit/handler')
			.send(data)
			.promise()
			.then(() => {
				window.location.href = `/editor/${this.props.editor.id}`;
			});
	}

	valid() {
		return this.birthDate.valid() && this.name.getValue();
	}

	render() {
<<<<<<< HEAD
		const loadingElement = this.state.waiting ? <LoadingSpinner/> : null;
		const titles = this.props.titles.map((unlock) => {
=======
		const loadingElement =
			this.state.waiting ? <LoadingSpinner/> : null;
		const select2Options = {
			width: '100%',
			allowClear: true
		};
		const genderOptions = this.state.genders.map((gender) => ({
			id: gender.id,
			name: gender.name
		}));
		const titleOptions = this.state.titles.map((unlock) => {
>>>>>>> 6689bd9e
			const title = unlock.title;
			title.unlockId = unlock.id;
			return title;
		});

		const initialDisplayName = this.state.name;
		const initialGender = this.state.gender ? this.state.gender.id : null;
		const initialBio = this.state.bio;
		const initialArea = injectDefaultAliasName(this.state.area);
		const initialBirthDate = this.state.birthDate;

		return (
			<Grid>
				<h1>Edit Profile</h1>
				<Row>
					<Col md={12}>
						<p className="lead">Edit your public profile.</p>
					</Col>
				</Row>
				<Row>
					<Col
						id="profileForm"
						md={6}
						mdOffset={3}
					>
						<form
							className="form-horizontal"
							onSubmit={this.handleSubmit}
						>
							{loadingElement}
							<Input
								defaultValue={initialDisplayName}
								label="Display Name"
								ref={(ref) => this.name = ref}
								type="text"
							/>
							<Input
								defaultValue={initialBio}
								label="Bio"
								ref={(ref) => this.bio = ref}
								type="textarea"
							/>
							{titleOptions.length > 0 &&
								<Select
									idAttribute="unlockId"
									label="Title"
									labelAttribute="title"
									options={titleOptions}
									placeholder="Select title"
									ref={(ref) => this.title = ref}
								/>
							}
							<SearchSelect
								noDefault
								collection="area"
								defaultValue={initialArea}
								label="Area"
								placeholder="Select area..."
								ref={(ref) => this.area = ref}
								select2Options={select2Options}
							/>
							<Select
								defaultValue={initialGender}
								idAttribute="id"
								label="Gender"
								labelAttribute="name"
								options={genderOptions}
								placeholder="Select Gender"
								ref={(ref) => this.gender = ref}
							/>
							<PartialDate
								defaultValue={initialBirthDate}
								label="Birth Date"
								placeholder="YYYY-MM-DD"
								ref={(ref) => this.birthDate = ref}
							/>
							<div className="form-group text-center">
								<Button
									bsSize="large"
									bsStyle="primary"
									type="submit"
								>
									Update!
								</Button>
							</div>
						</form>
					</Col>
				</Row>
			</Grid>
		);
	}
}

ProfileForm.displayName = 'ProfileForm';
ProfileForm.propTypes = {
	editor: React.PropTypes.shape({
		id: React.PropTypes.number,
		area: validators.labeledProperty,
		bio: React.PropTypes.string,
		titleUnlockId: React.PropTypes.number
	}),
	genders: React.PropTypes.array,
	titles: React.PropTypes.array
};

module.exports = ProfileForm;<|MERGE_RESOLUTION|>--- conflicted
+++ resolved
@@ -94,10 +94,6 @@
 	}
 
 	render() {
-<<<<<<< HEAD
-		const loadingElement = this.state.waiting ? <LoadingSpinner/> : null;
-		const titles = this.props.titles.map((unlock) => {
-=======
 		const loadingElement =
 			this.state.waiting ? <LoadingSpinner/> : null;
 		const select2Options = {
@@ -109,7 +105,6 @@
 			name: gender.name
 		}));
 		const titleOptions = this.state.titles.map((unlock) => {
->>>>>>> 6689bd9e
 			const title = unlock.title;
 			title.unlockId = unlock.id;
 			return title;
