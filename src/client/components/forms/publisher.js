/*
 * Copyright (C) 2015       Ben Ockmore
 *               2015-2016  Sean Burke
 *
 * This program is free software; you can redistribute it and/or modify
 * it under the terms of the GNU General Public License as published by
 * the Free Software Foundation; either version 2 of the License, or
 * (at your option) any later version.
 *
 * This program is distributed in the hope that it will be useful,
 * but WITHOUT ANY WARRANTY; without even the implied warranty of
 * MERCHANTABILITY or FITNESS FOR A PARTICULAR PURPOSE.  See the
 * GNU General Public License for more details.
 *
 * You should have received a copy of the GNU General Public License along
 * with this program; if not, write to the Free Software Foundation, Inc.,
 * 51 Franklin Street, Fifth Floor, Boston, MA 02110-1301 USA.
 */

const Icon = require('react-fontawesome');
const React = require('react');
const request = require('superagent-bluebird-promise');

const Nav = require('react-bootstrap').Nav;
const NavItem = require('react-bootstrap').NavItem;

const Aliases = require('./parts/alias-list');
const LoadingSpinner = require('../loading-spinner');
const PublisherData = require('./parts/publisher-data');
const RevisionNote = require('./parts/revision-note');

class PublisherForm extends React.Component {
	constructor(props) {
		super(props);

		this.state = {
			tab: 1,
			aliasesValid: true,
			dataValid: true,
			waiting: false
		};

		// React does not autobind non-React class methods
		this.handleTabSelect = this.handleTabSelect.bind(this);
		this.handleBackClick = this.handleBackClick.bind(this);
		this.handleNextClick = this.handleNextClick.bind(this);
		this.handleSubmit = this.handleSubmit.bind(this);
	}

	handleTabSelect(tab) {
		this.setState({
			tab,
			aliasesValid: this.aliases.valid(),
			dataValid: this.data.valid()
		});
	}

	handleBackClick() {
		this.handleTabSelect(this.state.tab - 1);
	}

	handleNextClick() {
		this.handleTabSelect(this.state.tab + 1);
	}

	handleSubmit(evt) {
		evt.preventDefault();

		if (!(this.state.aliasesValid && this.state.dataValid)) {
			return;
		}

<<<<<<< HEAD
		handleSubmit(evt) {
			evt.preventDefault();

			if (!(this.state.aliasesValid && this.state.dataValid)) {
				return;
			}

			const aliasData = this.aliases.getValue();
			const publisherData = this.data.getValue();
			const revisionNote = this.revision.note.getValue();
			const PENULTIMATE_ELEMENT = -1;
			const data = {
				aliases: aliasData.slice(0, PENULTIMATE_ELEMENT),
				beginDate: publisherData.beginDate,
				endDate: publisherData.endDate,
				ended: publisherData.ended,
				typeId: parseInt(publisherData.publisherType, 10),
				disambiguation: publisherData.disambiguation,
				annotation: publisherData.annotation,
				identifiers: publisherData.identifiers,
				note: revisionNote
			};

			this.setState({waiting: true});

			request.post(this.props.submissionUrl)
				.send(data)
				.promise()
				.then((res) => {
					if (!res.body) {
						window.location.replace('/login');
						return;
					}
					const editionHref = `/publisher/${res.body.bbid}`;
					if (res.body.alert) {
						const alertHref = `?alert=${res.body.alert}`;
						window.location.href = `${editionHref}${alertHref}`;
					}
					else {
						window.location.href = `${editionHref}`;
					}
				})
				.catch((error) => {
					this.setState({error});
				});
		}

		render() {
			let aliases = null;
			const prefillData = this.props.publisher;
			if (prefillData) {
				aliases = prefillData.aliasSet.aliases.map((alias) => ({
					id: alias.id,
					name: alias.name,
					sortName: alias.sortName,
					languageId: alias.languageId,
					primary: alias.primary,
					default: alias.id === prefillData.defaultAlias.id
				}));
			}

			const submitEnabled =
				this.state.aliasesValid && this.state.dataValid;

			const loadingElement = this.state.waiting ?
				<LoadingSpinner/> :
				null;

			const invalidIcon = (
				<span>&nbsp;
					<Icon
						className="text-danger"
						name="warning"
=======
		const aliasData = this.aliases.getValue();
		const publisherData = this.data.getValue();
		const revisionNote = this.revision.note.getValue();
		const data = {
			aliases: aliasData.slice(0, -1),
			beginDate: publisherData.beginDate,
			endDate: publisherData.endDate,
			ended: publisherData.ended,
			typeId: parseInt(publisherData.publisherType, 10),
			disambiguation: publisherData.disambiguation,
			annotation: publisherData.annotation,
			identifiers: publisherData.identifiers,
			note: revisionNote
		};

		this.setState({waiting: true});

		request.post(this.props.submissionUrl)
			.send(data).promise()
			.then((res) => {
				if (!res.body) {
					window.location.replace('/login');
					return;
				}
				const editionHref = `/publisher/${res.body.bbid}`;
				if (res.body.alert) {
					const alertHref = `?alert=${res.body.alert}`;
					window.location.href = `${editionHref}${alertHref}`;
				}
				else {
					window.location.href = `${editionHref}`;
				}
			})
			.catch((error) => {
				this.setState({error});
			});
	}

	render() {
		let aliases = null;
		const prefillData = this.props.publisher;
		if (prefillData) {
			aliases = prefillData.aliasSet.aliases.map((alias) => ({
				id: alias.id,
				name: alias.name,
				sortName: alias.sortName,
				languageId: alias.languageId,
				primary: alias.primary,
				default: alias.id === prefillData.defaultAlias.id
			}));
		}

		const submitEnabled =
			this.state.aliasesValid && this.state.dataValid;

		const loadingElement =
			this.state.waiting ? <LoadingSpinner/> : null;

		const invalidIcon = (
			<span>&nbsp;
				<Icon
					className="text-danger"
					name="warning"
				/>
			</span>
		);

		return (
			<div>
				{loadingElement}

				<Nav
					activeKey={this.state.tab}
					bsStyle="tabs"
					onSelect={this.handleTabSelect}
				>
					<NavItem eventKey={1}>
						<strong>1.</strong> Aliases
						{this.state.aliasesValid || invalidIcon}
					</NavItem>
					<NavItem eventKey={2}>
						<strong>2.</strong> Data
						{this.state.dataValid || invalidIcon}
					</NavItem>
					<NavItem eventKey={3}>
						<strong>3.</strong> Revision Note
					</NavItem>
				</Nav>


				<form onChange={this.handleChange}>
					<Aliases
						aliases={aliases}
						languages={this.props.languages}
						ref={(ref) => this.aliases = ref}
						visible={this.state.tab === 1}
						onNextClick={this.handleNextClick}
>>>>>>> 70f3f0d6
					/>
					<PublisherData
						identifierTypes={this.props.identifierTypes}
						publisher={this.props.publisher}
						publisherTypes={this.props.publisherTypes}
						ref={(ref) => this.data = ref}
						visible={this.state.tab === 2}
						onBackClick={this.handleBackClick}
						onNextClick={this.handleNextClick}
					/>
					<RevisionNote
						ref={(ref) => this.revision = ref}
						submitDisabled={!submitEnabled}
						visible={this.state.tab === 3}
						onBackClick={this.handleBackClick}
						onSubmit={this.handleSubmit}
					/>
				</form>
			</div>
		);
	}
}

PublisherForm.displayName = 'PublisherForm';
PublisherForm.propTypes = {
	identifierTypes: React.PropTypes.array,
	languages: React.PropTypes.array,
	publisher: React.PropTypes.object,
	publisherTypes: React.PropTypes.array,
	submissionUrl: React.PropTypes.string
};

module.exports = PublisherForm;<|MERGE_RESOLUTION|>--- conflicted
+++ resolved
@@ -70,86 +70,12 @@
 			return;
 		}
 
-<<<<<<< HEAD
-		handleSubmit(evt) {
-			evt.preventDefault();
-
-			if (!(this.state.aliasesValid && this.state.dataValid)) {
-				return;
-			}
-
-			const aliasData = this.aliases.getValue();
-			const publisherData = this.data.getValue();
-			const revisionNote = this.revision.note.getValue();
-			const PENULTIMATE_ELEMENT = -1;
-			const data = {
-				aliases: aliasData.slice(0, PENULTIMATE_ELEMENT),
-				beginDate: publisherData.beginDate,
-				endDate: publisherData.endDate,
-				ended: publisherData.ended,
-				typeId: parseInt(publisherData.publisherType, 10),
-				disambiguation: publisherData.disambiguation,
-				annotation: publisherData.annotation,
-				identifiers: publisherData.identifiers,
-				note: revisionNote
-			};
-
-			this.setState({waiting: true});
-
-			request.post(this.props.submissionUrl)
-				.send(data)
-				.promise()
-				.then((res) => {
-					if (!res.body) {
-						window.location.replace('/login');
-						return;
-					}
-					const editionHref = `/publisher/${res.body.bbid}`;
-					if (res.body.alert) {
-						const alertHref = `?alert=${res.body.alert}`;
-						window.location.href = `${editionHref}${alertHref}`;
-					}
-					else {
-						window.location.href = `${editionHref}`;
-					}
-				})
-				.catch((error) => {
-					this.setState({error});
-				});
-		}
-
-		render() {
-			let aliases = null;
-			const prefillData = this.props.publisher;
-			if (prefillData) {
-				aliases = prefillData.aliasSet.aliases.map((alias) => ({
-					id: alias.id,
-					name: alias.name,
-					sortName: alias.sortName,
-					languageId: alias.languageId,
-					primary: alias.primary,
-					default: alias.id === prefillData.defaultAlias.id
-				}));
-			}
-
-			const submitEnabled =
-				this.state.aliasesValid && this.state.dataValid;
-
-			const loadingElement = this.state.waiting ?
-				<LoadingSpinner/> :
-				null;
-
-			const invalidIcon = (
-				<span>&nbsp;
-					<Icon
-						className="text-danger"
-						name="warning"
-=======
 		const aliasData = this.aliases.getValue();
 		const publisherData = this.data.getValue();
 		const revisionNote = this.revision.note.getValue();
+		const PENULTIMATE_ELEMENT = -1;
 		const data = {
-			aliases: aliasData.slice(0, -1),
+			aliases: aliasData.slice(0, PENULTIMATE_ELEMENT),
 			beginDate: publisherData.beginDate,
 			endDate: publisherData.endDate,
 			ended: publisherData.ended,
@@ -163,7 +89,8 @@
 		this.setState({waiting: true});
 
 		request.post(this.props.submissionUrl)
-			.send(data).promise()
+			.send(data)
+			.promise()
 			.then((res) => {
 				if (!res.body) {
 					window.location.replace('/login');
@@ -200,8 +127,9 @@
 		const submitEnabled =
 			this.state.aliasesValid && this.state.dataValid;
 
-		const loadingElement =
-			this.state.waiting ? <LoadingSpinner/> : null;
+		const loadingElement = this.state.waiting ?
+			<LoadingSpinner/> :
+			null;
 
 		const invalidIcon = (
 			<span>&nbsp;
@@ -242,7 +170,6 @@
 						ref={(ref) => this.aliases = ref}
 						visible={this.state.tab === 1}
 						onNextClick={this.handleNextClick}
->>>>>>> 70f3f0d6
 					/>
 					<PublisherData
 						identifierTypes={this.props.identifierTypes}
