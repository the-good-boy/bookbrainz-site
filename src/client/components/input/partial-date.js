/*
 * Copyright (C) 2015       Ben Ockmore
 *               2015-2016  Sean Burke
 *
 * This program is free software; you can redistribute it and/or modify
 * it under the terms of the GNU General Public License as published by
 * the Free Software Foundation; either version 2 of the License, or
 * (at your option) any later version.
 *
 * This program is distributed in the hope that it will be useful,
 * but WITHOUT ANY WARRANTY; without even the implied warranty of
 * MERCHANTABILITY or FITNESS FOR A PARTICULAR PURPOSE.  See the
 * GNU General Public License for more details.
 *
 * You should have received a copy of the GNU General Public License along
 * with this program; if not, write to the Free Software Foundation, Inc.,
 * 51 Franklin Street, Fifth Floor, Boston, MA 02110-1301 USA.
 */

const React = require('react');

const Input = require('react-bootstrap').Input;

const ymdRegex = /^\d{4}-\d{2}-\d{2}$/;
const ymRegex = /^\d{4}-\d{2}$/;
const yRegex = /^\d{4}$/;

class PartialDate extends React.Component {
	static validate(value) {
		if (!value) {
			return true;
		}

		const validSyntax = Boolean(
			ymdRegex.test(value) ||
			ymRegex.test(value) ||
			yRegex.test(value)
		);
		const validValue = !isNaN(Date.parse(value));

		return validSyntax && validValue;
	}

	constructor(props) {
		super(props);

		this.state = {
			value: this.props.defaultValue,
			valid: PartialDate.validate(this.props.defaultValue)
		};

		// React does not autobind non-React class methods
		this.handleChange = this.handleChange.bind(this);
	}

	getValue() {
		return this.state.value;
	}

	handleChange() {
		const input = this.input.getValue().trim();

		if (input.length > 10) {
			return;
		}

		this.setState({
			value: input,
			valid: PartialDate.validate(input)
		});

		if (this.props.onChange) {
			this.props.onChange();
		}
	}

	valid() {
		return PartialDate.validate(this.input.getValue().trim());
	}

<<<<<<< HEAD
			if (this.state.value) {
				validationClass = this.state.valid ?
					'success' :
					'error';
			}
=======
	validationState() {
		let validationClass = null;
>>>>>>> 70f3f0d6

		if (this.state.value) {
			validationClass = this.state.valid ? 'success' : 'error';
		}

		return validationClass;
	}

	render() {
		return (
			<Input
				bsStyle={this.validationState()}
				groupClassName={this.props.groupClassName}
				help={this.props.help}
				label={this.props.label}
				labelClassName={this.props.labelClassName}
				placeholder={this.props.placeholder}
				ref={(ref) => this.input = ref}
				type="text"
				value={this.state.value}
				wrapperClassName={this.props.wrapperClassName}
				onChange={this.handleChange}
			/>
		);
	}
}

PartialDate.displayName = 'PartialDate';
PartialDate.propTypes = {
	defaultValue: React.PropTypes.string,
	groupClassName: React.PropTypes.string,
	help: React.PropTypes.string,
	label: React.PropTypes.string,
	labelClassName: React.PropTypes.string,
	placeholder: React.PropTypes.string,
	wrapperClassName: React.PropTypes.string,
	onChange: React.PropTypes.func
};

module.exports = PartialDate;<|MERGE_RESOLUTION|>--- conflicted
+++ resolved
@@ -78,19 +78,13 @@
 		return PartialDate.validate(this.input.getValue().trim());
 	}
 
-<<<<<<< HEAD
-			if (this.state.value) {
-				validationClass = this.state.valid ?
-					'success' :
-					'error';
-			}
-=======
 	validationState() {
 		let validationClass = null;
->>>>>>> 70f3f0d6
 
 		if (this.state.value) {
-			validationClass = this.state.valid ? 'success' : 'error';
+			validationClass = this.state.valid ?
+				'success' :
+				'error';
 		}
 
 		return validationClass;
