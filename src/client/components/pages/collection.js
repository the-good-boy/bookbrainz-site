--- conflicted
+++ resolved
@@ -232,12 +232,8 @@
 			onToggleRow: this.toggleRow,
 			selectedEntities: this.state.selectedEntities,
 			showAdd: false,
-<<<<<<< HEAD
 			showAddedAtColumn: true,
-			showCheckboxes: this.props.isOwner || this.props.isCollaborator
-=======
 			showCheckboxes: Boolean(this.props.isOwner) || Boolean(this.props.isCollaborator)
->>>>>>> 2b946bd8
 		};
 		return (
 			<div>
