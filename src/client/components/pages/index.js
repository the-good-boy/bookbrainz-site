--- conflicted
+++ resolved
@@ -185,6 +185,7 @@
 				<div>
 					<RevisionsTable
 						results={this.props.recent}
+						showEntities={this.props.showEntities}
 						showRevisionEditor={this.props.showRevisionEditor}
 					/>
 					<div className="text-center">
@@ -192,7 +193,7 @@
 							bsStyle="primary"
 							href="/revisions"
 						>
-					See all revisions
+							See all revisions
 						</Button>
 					</div>
 				</div>
@@ -233,26 +234,7 @@
 				Register!
 					</Button>
 				</div>
-<<<<<<< HEAD
-				<div>
-					<RevisionsTable
-						results={this.props.recent}
-						showEntities={this.props.showEntities}
-						showRevisionEditor={this.props.showRevisionEditor}
-					/>
-					<div className="text-center">
-						<Button
-							bsStyle="primary"
-							href="/revisions"
-						>
-							See all revisions
-						</Button>
-					</div>
-				</div>
-			</Grid>
-=======
-		 </React.Fragment>
->>>>>>> bafdb2d6
+			</React.Fragment>
 		);
 	}
 
