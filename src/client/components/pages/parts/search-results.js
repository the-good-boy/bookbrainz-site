/*
 * Copyright (C) 2015  Ohm Patel
 *               2016  Sean Burke
 *
 * This program is free software; you can redistribute it and/or modify
 * it under the terms of the GNU General Public License as published by
 * the Free Software Foundation; either version 2 of the License, or
 * (at your option) any later version.
 *
 * This program is distributed in the hope that it will be useful,
 * but WITHOUT ANY WARRANTY; without even the implied warranty of
 * MERCHANTABILITY or FITNESS FOR A PARTICULAR PURPOSE.  See the
 * GNU General Public License for more details.
 *
 * You should have received a copy of the GNU General Public License along
 * with this program; if not, write to the Free Software Foundation, Inc.,
 * 51 Franklin Street, Fifth Floor, Boston, MA 02110-1301 USA.
 */

const React = require('react');

const Table = require('react-bootstrap').Table;

function SearchResults(props) {
	'use strict';

	const noResults = !props.results || props.results.length === 0;
	if (noResults) {
		return (
			<div className="col-md-6 col-md-offset-3">
				{'No results found'}
			</div>
		);
	}

<<<<<<< HEAD
	const results = props.results.map((result) => (
		<tr key={result.bbid}>
			<td>
				<a href={`/${result.type.toLowerCase()}/${result.bbid}`}>
					{result.defaultAlias ?
						result.defaultAlias.name : '(unnamed)'}
				</a>
			</td>
			<td>
				{result.type}
			</td>
		</tr>
	));
=======
	const results = props.results.map((result) => {
		// No redirect link for Area entity results
		const name = result.defaultAlias ? result.defaultAlias.name :
			'(unnamed)';
		const link = result.type === 'Area' ?
			`//musicbrainz.org/area/${result.bbid}` :
			`/${result.type.toLowerCase()}/${result.bbid}`;

		return (
			<tr key={result.bbid}>
				<td>
					<a href={link}>
						{name}
					</a>
				</td>
				<td>
					{result.type}
				</td>
			</tr>
		);
	});
>>>>>>> 6689bd9e

	return (
		<Table
			responsive
			className="table table-striped"
		>
			<thead>
				<tr>
					<th>Alias</th>
					<th>Type</th>
				</tr>
			</thead>
			<tbody>
				{results}
			</tbody>
		</Table>
	);
}

SearchResults.displayName = 'SearchResults';
SearchResults.propTypes = {
	error: React.PropTypes.string,
	results: React.PropTypes.array
};

module.exports = SearchResults;<|MERGE_RESOLUTION|>--- conflicted
+++ resolved
@@ -33,21 +33,6 @@
 		);
 	}
 
-<<<<<<< HEAD
-	const results = props.results.map((result) => (
-		<tr key={result.bbid}>
-			<td>
-				<a href={`/${result.type.toLowerCase()}/${result.bbid}`}>
-					{result.defaultAlias ?
-						result.defaultAlias.name : '(unnamed)'}
-				</a>
-			</td>
-			<td>
-				{result.type}
-			</td>
-		</tr>
-	));
-=======
 	const results = props.results.map((result) => {
 		// No redirect link for Area entity results
 		const name = result.defaultAlias ? result.defaultAlias.name :
@@ -69,7 +54,6 @@
 			</tr>
 		);
 	});
->>>>>>> 6689bd9e
 
 	return (
 		<Table
