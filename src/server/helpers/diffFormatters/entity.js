/*
 * Copyright (C) 2016  Ben Ockmore
 *
 * This program is free software; you can redistribute it and/or modify
 * it under the terms of the GNU General Public License as published by
 * the Free Software Foundation; either version 2 of the License, or
 * (at your option) any later version.
 *
 * This program is distributed in the hope that it will be useful,
 * but WITHOUT ANY WARRANTY; without even the implied warranty of
 * MERCHANTABILITY or FITNESS FOR A PARTICULAR PURPOSE.	See the
 * GNU General Public License for more details.
 *
 * You should have received a copy of the GNU General Public License along
 * with this program; if not, write to the Free Software Foundation, Inc.,
 * 51 Franklin Street, Fifth Floor, Boston, MA 02110-1301 USA.
 */

import * as base from './base';

import _ from 'lodash';


function formatNewAnnotation(change) {
	return base.formatChange(
		change, 'Annotation', (side) => [side && side.content]
	);
}

function formatNewDisambiguation(change) {
	return base.formatChange(
		change, 'Disambiguation', (side) => [side && side.comment]
	);
}

function formatChangedAnnotation(change) {
	return base.formatChange(change, 'Annotation', (side) => side && [side]);
}

function formatChangedDisambiguation(change) {
	return base.formatChange(
		change, 'Disambiguation', (side) => side && [side]
	);
}

function formatNewAliasSet(change) {
	const {rhs} = change;
	const changes = [];
	if (rhs.defaultAlias && rhs.defaultAliasId) {
		changes.push(
			base.formatRow('N', 'Default Alias', null, [rhs.defaultAlias.name])
		);
	}

	if (rhs.aliases && rhs.aliases.length) {
		changes.push(
			base.formatRow(
				'N', 'Aliases', null, rhs.aliases.map((alias) => alias.name)
			)
		);
	}

	return changes;
}

function formatAliasAddOrDelete(change) {
	return [
		base.formatChange(
			change.item,
			'Aliases',
			(side) => side && [`${side.name} (${side.sortName})`]
		)
	];
}

function formatAliasModified(change) {
	if (change.path.length > 3 && change.path[3] === 'name') {
		return [
			base.formatChange(
				change,
				`Alias ${change.path[2]} -> Name`,
				(side) => side && [side]
			)
		];
	}

	if (change.path.length > 3 && change.path[3] === 'sortName') {
		return [
			base.formatChange(
				change,
				`Alias ${change.path[2]} -> Sort Name`,
				(side) => side && [side]
			)
		];
	}

	const REQUIRED_DEPTH = 4;
	const aliasLanguageChanged =
		change.path.length > REQUIRED_DEPTH && change.path[3] === 'language' &&
		change.path[4] === 'name';
	if (aliasLanguageChanged) {
		return [
			base.formatChange(
				change,
				`Alias ${change.path[2]} -> Language`,
				(side) => side && [side]
			)
		];
	}

	if (change.path.length > 3 && change.path[3] === 'primary') {
		return [
			base.formatChange(
				change,
				`Alias ${change.path[2]} -> Primary`,
				(side) => !_.isNull(side) && [side.primary ? 'Yes' : 'No']
			)
		];
	}

	return [];
}

function formatDefaultAliasModified(change) {
	if (change.path.length > 2 && change.path[2] === 'name') {
		return [
			base.formatChange(change, 'Default Alias', (side) => side && [side])
		];
	}

	return [];
}

function formatAlias(change) {
	const aliasSetAdded =
		change.kind === 'N' && _.isEqual(change.path, ['aliasSet']);
	if (aliasSetAdded) {
		return formatNewAliasSet(change);
	}

	const aliasSetChanged =
		change.path.length > 1 && change.path[0] === 'aliasSet' &&
		change.path[1] === 'aliases';
	if (aliasSetChanged) {
		if (change.kind === 'A') {
			// Alias added to or deleted from set
			return formatAliasAddOrDelete(change);
		}

		if (change.kind === 'E') {
			// Entry in alias set changed
			return formatAliasModified(change);
		}
	}

	const defaultAliasChanged =
		_.isEqual(change.path.slice(0, 2), ['aliasSet', 'defaultAlias']);
	if (defaultAliasChanged) {
		return formatDefaultAliasModified(change);
	}

	return null;
}

function formatNewIdentifierSet(change) {
	const {rhs} = change;
	if (rhs.identifiers && rhs.identifiers.length > 0) {
		return [base.formatRow(
			'N', 'Identifiers', null, rhs.identifiers.map(
				(identifier) => `${identifier.type && identifier.type.label}: ${identifier.value}`
			)
		)];
	}

	return [];
}

function formatIdentifierAddOrDelete(change) {
	return [
		base.formatChange(
			change.item,
			`Identifier ${change.index}`,
			(side) => side && [`${side.type.label}: ${side.value}`]
		)
	];
}

function formatIdentifierModified(change) {
	if (change.path.length > 3 && change.path[3] === 'value') {
		return [
			base.formatChange(
				change,
				`Identifier ${change.path[2]} -> Value`,
				(side) => side && [side]
			)
		];
	}

	const REQUIRED_DEPTH = 4;
	if (change.path.length > REQUIRED_DEPTH && change.path[3] === 'type' &&
			change.path[4] === 'label') {
		return [
			base.formatChange(
				change,
				`Identifier ${change.path[2]} -> Type`,
				(side) => side && [side]
			)
		];
	}

	return [];
}

function formatIdentifier(change) {
	const identifierSetAdded =
		change.kind === 'N' && _.isEqual(change.path, ['identifierSet']);
	if (identifierSetAdded) {
		return formatNewIdentifierSet(change);
	}

	const identifierSetChanged =
		change.path.length > 1 && change.path[0] === 'identifierSet' &&
		change.path[1] === 'identifiers';
	if (identifierSetChanged) {
		if (change.kind === 'A') {
			// Identifier added to or deleted from set
			return formatIdentifierAddOrDelete(change);
		}

		if (change.kind === 'E') {
			// Entry in identifier set changed
			return formatIdentifierModified(change);
		}
	}

	return null;
}

function formatRelationshipAdd(entity, change) {
	const changes = [];
	const {rhs} = change.item;

	if (!rhs) {
		return changes;
	}
	const key = rhs.type && rhs.type.label ? `Relationship : ${rhs.type.label}` : 'Relationship';
	if (rhs.sourceBbid === entity.get('bbid')) {
		changes.push(
			base.formatRow(
				'N', key, null, [rhs.targetBbid]
			)
		);
	}
	else {
		changes.push(
			base.formatRow(
				'N', key, null, [rhs.sourceBbid]
			)
		);
	}
	return changes;
}

function formatAddOrDeleteRelationshipSet(entity, change) {
	const changes = [];
	let allRelationships;
	if (change.kind === 'N') {
		allRelationships = change.rhs.relationships;
	}
	if (change.kind === 'D') {
		allRelationships = change.lhs.relationships;
	}
	if (!allRelationships) {
		return changes;
	}

	allRelationships.forEach((relationship) => {
		const key = relationship.type && relationship.type.label ? `Relationship: ${relationship.type.label}` : 'Relationship';
		if (relationship.sourceBbid === entity.get('bbid')) {
			changes.push(
				base.formatRow(
					change.kind, key, [relationship.targetBbid], [relationship.targetBbid]
				)
			);
		}
		else {
			changes.push(
				base.formatRow(
					change.kind, key, [relationship.sourceBbid], [relationship.sourceBbid]
				)
			);
		}
	});
	return changes;
}

function formatRelationshipRemove(entity, change) {
	const changes = [];
	const {lhs} = change.item;

	if (!lhs) {
		return changes;
	}
	const key = lhs.type && lhs.type.label ? `Relationship : ${lhs.type.label}` : 'Relationship';
	if (lhs.sourceBbid === entity.get('bbid')) {
		changes.push(
			base.formatRow(
				'D', key, [lhs.targetBbid], null
			)
		);
	}
	else {
		changes.push(
			base.formatRow(
				'D', key, [lhs.sourceBbid], null
			)
		);
	}
	return changes;
}
function formatRelationship(entity, change) {
	if (change.kind === 'N') {
		return formatAddOrDeleteRelationshipSet(entity, change);
	}
	if (change.kind === 'A') {
		if (change.item.kind === 'N') {
			return formatRelationshipAdd(entity, change);
		}
		if (change.item.kind === 'D') {
			return formatRelationshipRemove(entity, change);
		}
	}
	if (change.kind === 'D') {
		return formatAddOrDeleteRelationshipSet(entity, change);
	}
	return null;
}

function formatEntityChange(entity, change) {
	const aliasChanged =
		_.isEqual(change.path, ['aliasSet']) ||
		_.isEqual(change.path.slice(0, 2), ['aliasSet', 'aliases']) ||
		_.isEqual(change.path.slice(0, 2), ['aliasSet', 'defaultAlias']);
	if (aliasChanged) {
		return formatAlias(change);
	}

	const identifierChanged =
		_.isEqual(change.path, ['identifierSet']) ||
		_.isEqual(change.path.slice(0, 2), ['identifierSet', 'identifiers']);
	if (identifierChanged) {
		return formatIdentifier(change);
	}

	const relationshipChanged =
		_.isEqual(change.path, ['relationshipSet']) ||
		_.isEqual(change.path, ['relationshipSet', 'relationships']);
	if (relationshipChanged) {
		return formatRelationship(entity, change);
	}

	if (_.isEqual(change.path, ['annotation'])) {
		return formatNewAnnotation(change);
	}

	if (_.isEqual(change.path, ['annotation', 'content'])) {
		return formatChangedAnnotation(change);
	}

	if (_.isEqual(change.path, ['disambiguation'])) {
		return formatNewDisambiguation(change);
	}

	if (_.isEqual(change.path, ['disambiguation', 'comment'])) {
		return formatChangedDisambiguation(change);
	}

	return null;
}

export function formatEntityDiffs(diffs, entityType, entityFormatter) {
	if (!diffs) {
		return [];
	}

	return _.flatten(diffs).map((diff) => {
		const formattedDiff = {
			entity: diff.entity.toJSON(),
			isNew: diff.isNew
		};

		formattedDiff.entity.type = entityType;
<<<<<<< HEAD
		formattedDiff.entityRevision = diff.revision && diff.revision.toJSON();
=======
		if (diff.entityAlias) {
			const aliasJSON = diff.entityAlias.toJSON();
			formattedDiff.entity.defaultAlias = aliasJSON.aliasSet.defaultAlias;
		}
>>>>>>> a8aa31b4

		if (!diff.changes) {
			formattedDiff.changes = [];

			return formattedDiff;
		}

		const rawChangeSets = diff.changes.map(
			(change) =>
				formatEntityChange(diff.entity, change) || (
					entityFormatter && entityFormatter(change)
				)
		);

		formattedDiff.changes = _.sortBy(
			_.flatten(_.compact(rawChangeSets)),
			'key'
		);

		return formattedDiff;
	});
}<|MERGE_RESOLUTION|>--- conflicted
+++ resolved
@@ -390,14 +390,12 @@
 		};
 
 		formattedDiff.entity.type = entityType;
-<<<<<<< HEAD
 		formattedDiff.entityRevision = diff.revision && diff.revision.toJSON();
-=======
+
 		if (diff.entityAlias) {
 			const aliasJSON = diff.entityAlias.toJSON();
 			formattedDiff.entity.defaultAlias = aliasJSON.aliasSet.defaultAlias;
 		}
->>>>>>> a8aa31b4
 
 		if (!diff.changes) {
 			formattedDiff.changes = [];
