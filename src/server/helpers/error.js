--- conflicted
+++ resolved
@@ -19,17 +19,14 @@
 'use strict';
 
 const status = require('http-status');
-<<<<<<< HEAD
 const config = require('./config');
 const Log = require('log');
 const log = new Log(config.site.log);
-=======
 const React = require('react');
 const ReactDOMServer = require('react-dom/server');
 const propHelpers = require('./props');
 const Layout = require('../../client/containers/layout');
 const ErrorPage = require('../../client/components/pages/error');
->>>>>>> 6689bd9e
 
 class SiteError extends Error {
 	constructor(message) {
