/*
 * Copyright (C) 2016  Sean Burke
 *
 * This program is free software; you can redistribute it and/or modify
 * it under the terms of the GNU General Public License as published by
 * the Free Software Foundation; either version 2 of the License, or
 * (at your option) any later version.
 *
 * This program is distributed in the hope that it will be useful,
 * but WITHOUT ANY WARRANTY; without even the implied warranty of
 * MERCHANTABILITY or FITNESS FOR A PARTICULAR PURPOSE.  See the
 * GNU General Public License for more details.
 *
 * You should have received a copy of the GNU General Public License along
 * with this program; if not, write to the Free Software Foundation, Inc.,
 * 51 Franklin Street, Fifth Floor, Boston, MA 02110-1301 USA.
 */

'use strict';

const Promise = require('bluebird');

const ElasticSearch = require('elasticsearch');
const _ = require('lodash');

const Area = require('bookbrainz-data').Area;
const Publication = require('bookbrainz-data').Publication;
const Creator = require('bookbrainz-data').Creator;
const Edition = require('bookbrainz-data').Edition;
const Work = require('bookbrainz-data').Work;
const Publisher = require('bookbrainz-data').Publisher;

const utils = require('../helpers/utils');

const search = {};

const _index = 'bookbrainz';

let _client = null;

search.init = async (options) => {
	const config = _.extend({
		defer() {
			const defer = {};

			defer.promise = new Promise((resolve, reject) => {
				defer.resolve = resolve;
				defer.reject = reject;
			});

			return defer;
		}
	}, options);

	_client = ElasticSearch.Client(config);

	// Automatically index on app startup if we haven't already
	const mainIndexExists = await _client.indices.exists({index: _index});

	if (mainIndexExists) {
		return null;
	}

	return search.generateIndex();
};

function _fetchEntityModelsForESResults(results) {
	if (!results.hits) {
		return null;
	}

	return Promise.map(results.hits, (hit) => {
		const entityStub = hit._source;

		if (entityStub.type === 'Area') {
			return Area.forge({gid: entityStub.bbid})
				.fetch()
				.then((area) => {
					const areaJSON = area.toJSON();
					areaJSON.defaultAlias = {
						name: areaJSON.name
					};
					areaJSON.type = 'Area';
					return areaJSON;
				});
		}
		const model = utils.getEntityModelByType(entityStub.type);
		return model.forge({bbid: entityStub.bbid})
			.fetch({withRelated: ['defaultAlias']})
			.then((entity) => entity.toJSON());
	});
}

// Returns the results of a search translated to entity objects
function _searchForEntities(dslQuery) {
	return _client.search(dslQuery)
		.then((searchResponse) => searchResponse.hits)
		.then((results) => _fetchEntityModelsForESResults(results));
}

search.autocomplete = (query, collection) => {
	let queryBody = null;

	if (utils.isValidBBID(query)) {
		queryBody = {
			ids: {
				values: [query]
			}
		};
	}
	else {
		queryBody = {
			match: {
				'defaultAlias.name.autocomplete': {
					query,
					minimum_should_match: '80%'
				}
			}
		};
	}

	const dslQuery = {
		index: _index,
		body: {
			query: queryBody
		}
	};

	if (collection) {
		dslQuery.type = collection;
	}

	return _searchForEntities(dslQuery);
};

search.indexArea = (area) =>
	_client.index({
		index: _index,
		id: area.gid,
		type: 'area',
		body: {
			defaultAlias: {
				name: area.name
			},
			bbid: area.gid,
			type: 'Area'
		}
	});

search.indexEntity = (entity) =>
	_client.index({
		index: _index,
		id: entity.bbid,
		type: entity.type.toLowerCase(),
		body: entity
	});

search.refreshIndex = () =>
	_client.indices.refresh({index: _index});

<<<<<<< HEAD
search.generateIndex = async () => {
=======
/* eslint camelcase: 0, no-magic-numbers: 1 */
search.generateIndex = () => {
>>>>>>> 7702ac79
	const indexMappings = {
		settings: {
			analysis: {
				filter: {
					trigrams_filter: {
						type: 'ngram',
						min_gram: 1,
						max_gram: 3
					},
					edge_filter: {
						type: 'edge_ngram',
						min_gram: 1,
						max_gram: 20
					}
				},
				analyzer: {
					trigrams: {
						type: 'custom',
						tokenizer: 'standard',
						filter: [
							'asciifolding',
							'lowercase',
							'trigrams_filter'
						]
					},
					edge: {
						type: 'custom',
						tokenizer: 'standard',
						filter: [
							'asciifolding',
							'lowercase',
							'edge_filter'
						]
					}
				}
			}
		},
		mappings: {
			_default_: {
				properties: {
					defaultAlias: {
						type: 'object',
						properties: {
							name: {
								type: 'string',
								fields: {
									search: {
										type: 'string',
										analyzer: 'trigrams'
									},
									autocomplete: {
										type: 'string',
										analyzer: 'edge'
									}
								}
							}
						}
					}
				}
			}
		}
	};

	// First, drop index and recreate
	const mainIndexExists = await _client.indices.exists({index: _index});

	if (mainIndexExists) {
		await _client.indices.delete({index: _index});
	}

	await _client.indices.create(
		{index: _index, body: indexMappings}
	);

	const baseRelations = [
		'annotation',
		'disambiguation',
		'defaultAlias'
	];

	const entityBehaviors = [
		{
			model: Creator,
			relations: [
				'gender',
				'creatorType',
				'beginArea',
				'endArea'
			]
		},
		{
			model: Edition,
			relations: [
				'publication',
				'editionFormat',
				'editionStatus'
			]
		},
		{model: Publication, relations: ['publicationType']},
		{model: Publisher, relations: ['publisherType', 'area']},
		{model: Work, relations: ['workType']}
	];

	// Update the indexed entries for each entity type
	const behaviorPromise = entityBehaviors.map((behavior) =>
		behavior.model.forge().fetchAll({
			withRelated: baseRelations.concat(behavior.relations)
		})
<<<<<<< HEAD
	);
	const entityLists = await Promise.all(behaviorPromise);
	const indexedEntities = entityLists.map((entityList) =>
		Promise.all(entityList.toJSON().map((entity) =>
			search.indexEntity(entity)
		))
	);
	await Promise.all(indexedEntities);

	const areaCollection = await Area.forge()
		// countries only
		.where({type: 1})
		.fetchAll();

	const areas = areaCollection.toJSON();
	const indexedAreas = areas.map((area) => search.indexArea(area));
	await Promise.all(indexedAreas);

	await search.refreshIndex();
=======
		// GOTCHA: index creation is buggy
		// https://tickets.metabrainz.org/browse/BB-205
		.then(() => _client.indices.create(
			{
				index: _index,
				body: indexMappings
			}
		))
		.then(() => {
			const baseRelations = [
				'annotation',
				'disambiguation',
				'defaultAlias'
			];

			const entityBehaviors = [
				{
					model: Creator,
					relations: ['gender', 'creatorType', 'beginArea', 'endArea']
				},
				{
					model: Edition,
					relations: [
						'publication',
						'editionFormat',
						'editionStatus'
					]
				},
				{model: Publication, relations: ['publicationType']},
				{model: Publisher, relations: ['publisherType', 'area']},
				{model: Work, relations: ['workType']}
			];

			// Update the indexed entries for each entity type
			return Promise.map(entityBehaviors, (behavior) =>
				behavior.model.forge()
					.fetchAll({
						withRelated: baseRelations.concat(behavior.relations)
					})
					.then((collection) => collection.toJSON())
					.map(search.indexEntity)
			);
		})
		.then(() =>
			Area.forge()
				// countries only
				.where({type: 1})
				.fetchAll()
				.then((collection) => collection.toJSON())
				.map(search.indexArea)

		)
		.then(search.refreshIndex);
>>>>>>> 7702ac79
};

search.searchByName = (name, collection) => {
	const dslQuery = {
		index: _index,
		body: {
			query: {
				match: {
					'defaultAlias.name.search': {
						query: name,
						minimum_should_match: '80%'
					}
				}
			}
		}
	};

	if (collection) {
		dslQuery.type = collection;
	}

	return _searchForEntities(dslQuery);
};

module.exports = search;<|MERGE_RESOLUTION|>--- conflicted
+++ resolved
@@ -158,12 +158,8 @@
 search.refreshIndex = () =>
 	_client.indices.refresh({index: _index});
 
-<<<<<<< HEAD
+/* eslint camelcase: 0, no-magic-numbers: 1 */
 search.generateIndex = async () => {
-=======
-/* eslint camelcase: 0, no-magic-numbers: 1 */
-search.generateIndex = () => {
->>>>>>> 7702ac79
 	const indexMappings = {
 		settings: {
 			analysis: {
@@ -272,7 +268,6 @@
 		behavior.model.forge().fetchAll({
 			withRelated: baseRelations.concat(behavior.relations)
 		})
-<<<<<<< HEAD
 	);
 	const entityLists = await Promise.all(behaviorPromise);
 	const indexedEntities = entityLists.map((entityList) =>
@@ -292,61 +287,6 @@
 	await Promise.all(indexedAreas);
 
 	await search.refreshIndex();
-=======
-		// GOTCHA: index creation is buggy
-		// https://tickets.metabrainz.org/browse/BB-205
-		.then(() => _client.indices.create(
-			{
-				index: _index,
-				body: indexMappings
-			}
-		))
-		.then(() => {
-			const baseRelations = [
-				'annotation',
-				'disambiguation',
-				'defaultAlias'
-			];
-
-			const entityBehaviors = [
-				{
-					model: Creator,
-					relations: ['gender', 'creatorType', 'beginArea', 'endArea']
-				},
-				{
-					model: Edition,
-					relations: [
-						'publication',
-						'editionFormat',
-						'editionStatus'
-					]
-				},
-				{model: Publication, relations: ['publicationType']},
-				{model: Publisher, relations: ['publisherType', 'area']},
-				{model: Work, relations: ['workType']}
-			];
-
-			// Update the indexed entries for each entity type
-			return Promise.map(entityBehaviors, (behavior) =>
-				behavior.model.forge()
-					.fetchAll({
-						withRelated: baseRelations.concat(behavior.relations)
-					})
-					.then((collection) => collection.toJSON())
-					.map(search.indexEntity)
-			);
-		})
-		.then(() =>
-			Area.forge()
-				// countries only
-				.where({type: 1})
-				.fetchAll()
-				.then((collection) => collection.toJSON())
-				.map(search.indexArea)
-
-		)
-		.then(search.refreshIndex);
->>>>>>> 7702ac79
 };
 
 search.searchByName = (name, collection) => {
