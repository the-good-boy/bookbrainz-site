--- conflicted
+++ resolved
@@ -50,98 +50,6 @@
 		Work
 	};
 }
-<<<<<<< HEAD
-=======
-function getRevisionModels(orm) {
-	const {AuthorRevision, EditionRevision, EditionGroupRevision, PublisherRevision, WorkRevision} = orm;
-	return [
-		AuthorRevision,
-		EditionGroupRevision,
-		EditionRevision,
-		PublisherRevision,
-		WorkRevision
-	];
-}
-/* eslint-disable no-await-in-loop */
-/**
- * Fetches the entities affected by a revision, their alias
- * or in case of deleted entities their last know alias.
- * It then attaches the necessary information to each revisions's entities array
- *
- * @param {array} revisions - the array of revisions
- * @param {object} orm - the BookBrainz ORM, initialized during app setup
- * @returns {array} - The modified revisions array
- */
-export async function getAssociatedEntityRevisions(revisions, orm) {
-	const revisionIDs = revisions.map(({revisionId}) => revisionId);
-	const RevisionModels = getRevisionModels(orm);
-	const {Entity} = orm;
-	for (let i = 0; i < RevisionModels.length; i++) {
-		const EntityRevision = RevisionModels[i];
-		const entityRevisions = await new EntityRevision()
-			.query((qb) => {
-				qb.whereIn('id', revisionIDs);
-			})
-			.fetchAll({
-				merge: false,
-				remove: false,
-				require: false,
-				withRelated: [
-					'data.aliasSet.defaultAlias'
-				]
-			})
-			.catch(EntityRevision.NotFoundError, (err) => {
-				// eslint-disable-next-line no-console
-				console.log(err);
-			});
-		if (entityRevisions && entityRevisions.length) {
-			const entityRevisionsJSON = entityRevisions.toJSON();
-			for (let index = 0; index < entityRevisionsJSON.length; index++) {
-				const entityRevision = entityRevisionsJSON[index];
-				const entity = await new Entity({bbid: entityRevision.bbid}).fetch();
-				const type = entity.get('type');
-				const bbid = entity.get('bbid');
-				const entityProps = {bbid, type};
-				if (entityRevision.data) {
-					entityProps.defaultAlias = entityRevision.data.aliasSet.defaultAlias;
-				}
-				// Fetch the parent alias only if data property is nullish, i.e. it is deleted
-				else {
-					entityProps.parentAlias = await orm.func.entity.getEntityParentAlias(orm, type, bbid);
-				}
-				// Find the revision by id and attach the current entity to it
-				const revisionIndex = revisions.findIndex(rev => rev.revisionId === entityRevision.id);
-				revisions[revisionIndex].entities.push(entityProps);
-			}
-		}
-	}
-	return revisions;
-}
-/* eslint-enable no-await-in-loop */
-
-export async function getOrderedRevisions(from, size, orm) {
-	const {Revision} = orm;
-	const revisions = await new Revision().orderBy('created_at', 'DESC')
-		.fetchPage({
-			limit: size,
-			offset: from,
-			withRelated: [
-				'author'
-			]
-		});
-	const revisionsJSON = revisions.toJSON();
-
-	/* Massage the revisions to match the expected format */
-	const formattedRevisions = revisionsJSON.map(rev => {
-		const {author: editor, id: revisionId, ...otherProps} = rev;
-		return {editor, entities: [], revisionId, ...otherProps};
-	});
-
-	/* Fetch associated ${entity}_revisions and last know alias for deleted entities */
-	const orderedRevisions = getAssociatedEntityRevisions(formattedRevisions, orm);
-	return orderedRevisions;
-}
->>>>>>> bafdb2d6
 
 export function getDateBeforeDays(days) {
 	const date = new Date();
