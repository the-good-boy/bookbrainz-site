/*
 * Copyright (C) 2016  Ben Ockmore
 *               2016  Sean Burke
 *
 * This program is free software; you can redistribute it and/or modify
 * it under the terms of the GNU General Public License as published by
 * the Free Software Foundation; either version 2 of the License, or
 * (at your option) any later version.
 *
 * This program is distributed in the hope that it will be useful,
 * but WITHOUT ANY WARRANTY; without even the implied warranty of
 * MERCHANTABILITY or FITNESS FOR A PARTICULAR PURPOSE.  See the
 * GNU General Public License for more details.
 *
 * You should have received a copy of the GNU General Public License along
 * with this program; if not, write to the Free Software Foundation, Inc.,
 * 51 Franklin Street, Fifth Floor, Boston, MA 02110-1301 USA.
 */

'use strict';

const Promise = require('bluebird');

const React = require('react');
const ReactDOMServer = require('react-dom/server');
const _ = require('lodash');

// XXX: Don't pull in bookshelf directly
const bookshelf = require('bookbrainz-data').bookshelf;

const AchievementUnlock = require('bookbrainz-data').AchievementUnlock;
const AliasSet = require('bookbrainz-data').AliasSet;
const Annotation = require('bookbrainz-data').Annotation;
const Disambiguation = require('bookbrainz-data').Disambiguation;
const EditorEntityVisits = require('bookbrainz-data').EditorEntityVisits;
const IdentifierSet = require('bookbrainz-data').IdentifierSet;
const Note = require('bookbrainz-data').Note;
const Revision = require('bookbrainz-data').Revision;

const handler = require('../../helpers/handler');
const search = require('../../helpers/search');
const utils = require('../../helpers/utils');
const achievement = require('../../helpers/achievement');

const DeletionForm = React.createFactory(
	require('../../../client/components/forms/deletion.jsx')
);

module.exports.displayEntity = (req, res) => {
	const entity = res.locals.entity;

	// Get unique identifier types for display
	const identifierTypes = entity.identifierSet &&
		_.uniq(
			_.map(entity.identifierSet.identifiers, 'type'),
			(type) => type.id
		);

	let editorEntityVisitPromise;
	if (res.locals.user) {
		editorEntityVisitPromise = new EditorEntityVisits({
			editorId: res.locals.user.id,
			bbid: res.locals.entity.bbid
		})
		.save(null, {method: 'insert'})
		.then(() => {
			achievement.processPageVisit(res.locals.user.id);
		})
		.catch(() => {
			// ignore duplicate visits
		});
	}
	else {
		editorEntityVisitPromise = Promise.resolve(false);
	}

	let alertPromise;
	if (req.query.alert) {
		const achievements = req.query.alert.split(',');
		const promiseList = achievements.map((achievementAlert) =>
			new AchievementUnlock({id: achievementAlert})
				.fetch({
					require: 'true',
					withRelated: 'achievement'
				})
				.then((unlock) => {
					let unlockName;
					if (req.user.id === unlock.attributes.editorId) {
						unlockName = {
							name: unlock.relations.achievement.attributes.name
						};
					}
					return unlockName;
				})
				.catch((error) => {
					console.log(error);
				})
		);
		alertPromise = Promise.all(promiseList);
	}
	else {
		alertPromise = Promise.resolve(false);
	}

	return Promise.join(
		editorEntityVisitPromise,
		alertPromise,
		(visit, alert) => {
			res.render(
				`entity/view/${entity.type.toLowerCase()}`,
				{identifierTypes,
				alert}
			);
		});
};

module.exports.displayDeleteEntity = (req, res) => {
	const props = {
		entity: res.locals.entity
	};

	res.render('entity/delete', {
		markup: ReactDOMServer.renderToString(DeletionForm(props)),
		props
	});
};

module.exports.displayRevisions = (req, res, next, RevisionModel) => {
	const bbid = req.params.bbid;

	return new RevisionModel()
		.where({bbid})
		.fetchAll({withRelated: ['revision', 'revision.author']})
		.then((collection) => {
			const revisions = collection.toJSON();
			return res.render('entity/revisions', {revisions});
		})
		.catch(next);
};

function _createNote(content, editor, revision, transacting) {
	if (content) {
		return new Note({
			authorId: editor.id,
			revisionId: revision.get('id'),
			content
		})
			.save(null, {transacting});
	}

	return null;
}

module.exports.handleDelete = (req, res, HeaderModel, RevisionModel) => {
	const entity = res.locals.entity;
	const editorJSON = req.session.passport.user;

	const entityDeletePromise = bookshelf.transaction((transacting) => {
		const editorUpdatePromise =
			utils.incrementEditorEditCountById(editorJSON.id, transacting);

		const newRevisionPromise = new Revision({
			authorId: editorJSON.id
		}).save(null, {transacting});

		const notePromise = newRevisionPromise
			.then((revision) => _createNote(
				req.body.note, editorJSON, revision, transacting
			));

		// No trigger for deletions, so manually create the <Entity>Revision
		// and update the entity header
		const newEntityRevisionPromise = newRevisionPromise
			.then((revision) => new RevisionModel({
				id: revision.get('id'),
				bbid: entity.bbid,
				dataId: null
			}).save(null, {method: 'insert', transacting}));

		const entityHeaderPromise = newEntityRevisionPromise
			.then((entityRevision) => new HeaderModel({
				bbid: entity.bbid,
				masterRevisionId: entityRevision.get('id')
			}).save(null, {transacting}));

		return Promise.join(
			editorUpdatePromise, newRevisionPromise, notePromise,
			newEntityRevisionPromise, entityHeaderPromise
		);
	});

	return handler.sendPromiseResult(res, entityDeletePromise);
};

function setHasChanged(oldSet, newSet, idField, compareFields) {
	const oldSetIds = _.map(oldSet, idField);
	const newSetIds = _.map(newSet, idField);

	const oldSetHash = {};
	oldSet.forEach((item) => { oldSetHash[item[idField]] = item; });

	// First, determine whether any items have been deleted or added, by
	// excluding all new IDs from the old IDs and checking whether any IDs
	// remain, and vice versa
	const itemsHaveBeenDeletedOrAdded =
		_.difference(oldSetIds, newSetIds).length > 0 ||
		_.difference(newSetIds, oldSetIds).length > 0;

	if (itemsHaveBeenDeletedOrAdded) {
		return true;
	}

	// If no list of fields for comparison is provided and no items have been
	// deleted or added, consider the set unchanged
	if (_.isEmpty(compareFields)) {
		return false;
	}

	// If not, return true if any items have changed (are not equal)
	return _.some(newSet, (newItem) => {
		const oldRepresentation =
			_.pick(oldSetHash[newItem[idField]], compareFields);
		const newRepresentation = _.pick(newItem, compareFields);
		return !_.isEqual(oldRepresentation, newRepresentation);
	});
}

function unchangedSetItems(oldSet, newSet, compareFields) {
	return _.intersectionBy(
		newSet,
		oldSet,
		(item) => _.pick(item, compareFields)
	);
}

function updatedOrNewSetItems(oldSet, newSet, compareFields) {
	return _.differenceBy(
		newSet, oldSet, (item) => _.pick(item, compareFields)
	);
}

function processFormSet(transacting, oldSet, formItems, setMetadata) {
	const oldItems =
		oldSet ? oldSet.related(setMetadata.propName).toJSON() : [];

	// If there's no change, return the old set
	if (!setHasChanged(
			oldItems,
			formItems,
			setMetadata.idField,
			setMetadata.mutableFields
		)) {
		return oldSet;
	}

	// If we have no items for the set, the set should be null
	if (_.isEmpty(formItems)) {
		return null;
	}

	const newSetPromise = setMetadata.model.forge()
		.save(null, {transacting});

	const fetchCollectionPromise = newSetPromise
		.then((newSet) =>
			newSet.related(setMetadata.propName)
				.fetch({transacting})
		);

	let createPropertiesPromise = null;
	let idsToAttach;

	if (!setMetadata.mutableFields) {
		// If the set's elements aren't mutable, it should just be a list of IDs
		idsToAttach = formItems;
	}
	else {
		// If there are items in the set which haven't changed, get their IDs
		const unchangedItems = unchangedSetItems(
			oldItems,
			formItems,
			setMetadata.mutableFields
		);
		idsToAttach = _.map(unchangedItems, setMetadata.idField);

		// If there are new items in the set or items in the set have otherwise
		// changed, add rows to the database and connect them to the set
		const updatedOrNewItems = updatedOrNewSetItems(
			oldItems,
			formItems,
			setMetadata.mutableFields
		);

		createPropertiesPromise = fetchCollectionPromise
			.then((collection) =>
				Promise.map(updatedOrNewItems, (item) =>
					collection.create(
						_.omit(item, setMetadata.idField),
						{transacting}
					)
				)
			);
	}

	// Link any IDs for unchanged items (including immutable) to the set
	const attachPropertiesPromise = fetchCollectionPromise
		.then((collection) =>
			collection.attach(idsToAttach, {transacting})
		);

	// Ensure that any linking that needs to happen to the set is completed
	// and return the new set's object
	return Promise.join(
		newSetPromise,
		Promise.resolve(createPropertiesPromise),
		attachPropertiesPromise,
		(newSet) => newSet
	);
}

function processFormAliases(
	transacting, oldAliasSet, oldDefaultAliasId, newAliases
) {
	const oldAliases =
		oldAliasSet ? oldAliasSet.related('aliases').toJSON() : [];
	const aliasCompareFields =
		['name', 'sortName', 'languageId', 'primary'];
	const aliasesHaveChanged = setHasChanged(
		oldAliases, newAliases, 'id', aliasCompareFields
	);

	// If there is no change to the set of aliases, and the default alias is
	// the same, skip alias processing
	const newDefaultAlias = _.find(newAliases, 'default');
	if (!aliasesHaveChanged && newDefaultAlias.id === oldDefaultAliasId) {
		return oldAliasSet;
	}

	// Make a new alias set
	const newAliasSetPromise = new AliasSet().save(null, {transacting});
	const newAliasesPromise = newAliasSetPromise.then((newAliasSet) =>
		newAliasSet.related('aliases').fetch({transacting})
	);

	// Copy across any old aliases that are exactly the same in the new set
	const unchangedAliases =
		unchangedSetItems(oldAliases, newAliases, aliasCompareFields);
	const oldAliasesAttachedPromise = newAliasesPromise.then((collection) =>
		collection.attach(_.map(unchangedAliases, 'id'), {transacting})
	);

	// Create new aliases for any new or updated aliases, and attach them to
	// the set
	const newOrUpdatedAliases =
		updatedOrNewSetItems(oldAliases, newAliases, aliasCompareFields);
	const allAliasesAttachedPromise = oldAliasesAttachedPromise
		.then((collection) =>
			Promise.all(
				_.map(newOrUpdatedAliases, (alias) =>
					collection.create(
						_.omit(alias, 'id', 'default'),
						{transacting}
					)
				)
			).then(() => collection)
		);

	// Set the default alias
	return Promise.join(newAliasSetPromise, allAliasesAttachedPromise,
		(newAliasSet, collection) => {
			const defaultAlias = collection.find((alias) =>
				alias.get('name') === newDefaultAlias.name &&
				alias.get('sortName') === newDefaultAlias.sortName &&
				alias.get('languageId') === newDefaultAlias.languageId
			);
			newAliasSet.set('defaultAliasId', defaultAlias.get('id'));
			return newAliasSet.save(null, {transacting});
		}
	);
}

function processFormIdentifiers(transacting, oldIdentSet, newIdents) {
	const oldIdents =
		oldIdentSet ? oldIdentSet.related('identifiers').toJSON() : [];
	const identCompareFields =
		['value', 'typeId'];
	const identsHaveChanged = setHasChanged(
		oldIdents, newIdents, 'id', identCompareFields
	);

	// If there is no change to the set of identifiers
	if (!identsHaveChanged) {
		return oldIdentSet;
	}

	// Make a new identifier set
	const newIdentSetPromise = new IdentifierSet().save(null, {transacting});
	const newIdentsPromise = newIdentSetPromise.then((newIdentSet) =>
		newIdentSet.related('identifiers').fetch({transacting})
	);

	// Copy across any old aliases that are exactly the same in the new set
	const unchangedIdents =
		unchangedSetItems(oldIdents, newIdents, identCompareFields);
	const oldIdentsAttachedPromise = newIdentsPromise.then((collection) =>
		collection.attach(_.map(unchangedIdents, 'id'), {transacting})
	);

	// Create new aliases for any new or updated aliases, and attach them to
	// the set
	const newOrUpdatedIdents =
		updatedOrNewSetItems(oldIdents, newIdents, identCompareFields);
	const allIdentsAttachedPromise = oldIdentsAttachedPromise
		.then((collection) =>
			Promise.all(
				_.map(newOrUpdatedIdents, (ident) =>
					collection.create(_.omit(ident, 'id'), {transacting})
				)
			).then(() => collection)
		);

	return Promise.join(newIdentSetPromise, allIdentsAttachedPromise,
		(newIdentSet) => newIdentSet
	);
}

function processFormAnnotation(
	transacting, oldAnnotation, newContent, revision
) {
	const oldContent = oldAnnotation && oldAnnotation.get('content');

	if (newContent === oldContent) {
		return oldAnnotation;
	}

	return newContent ? new Annotation({
		content: newContent,
		lastRevisionId: revision.get('id')
	}).save(null, {transacting}) : null;
}

function processFormDisambiguation(
	transacting, oldDisambiguation, newComment
) {
	const oldComment = oldDisambiguation && oldDisambiguation.get('comment');

	if (newComment === oldComment) {
		return oldDisambiguation;
	}

	return newComment ? new Disambiguation({
		comment: newComment
	}).save(null, {transacting}) : null;
}

function processEntitySets(derivedSets, currentEntity, body, transacting) {
	if (!derivedSets) {
		return null;
	}

	return Promise.map(derivedSets, (derivedSet) => {
		const newItems = body[derivedSet.propName];

		let oldSetPromise = null;

		if (currentEntity && currentEntity[derivedSet.name]) {
			oldSetPromise = derivedSet.model.forge({
				id: currentEntity[derivedSet.name].id
			})
				.fetch({
					withRelated: [derivedSet.propName],
					transacting
				});
		}

		return Promise.resolve(oldSetPromise)
			.then(
				(oldSet) =>
					processFormSet(
						transacting,
						oldSet,
						newItems,
						derivedSet
					)
			)
			.then((newSet) => {
				const newProp = {};
				newProp[derivedSet.entityIdField] =
					newSet ? newSet.get('id') : null;

				return newProp;
			});
	})
		.then((newProps) =>
			_.reduce(newProps, (result, value) => _.assign(result, value), {})
		);
}

module.exports.createEntity = (
	req,
	res,
	entityType,
	derivedProps,
	derivedSets
) => {
	const editorJSON = req.session.passport.user;
	const entityCreationPromise = bookshelf.transaction((transacting) => {
		const editorUpdatePromise =
			utils.incrementEditorEditCountById(editorJSON.id, transacting);

		const newRevisionPromise = new Revision({
			authorId: editorJSON.id
		}).save(null, {transacting});

		const notePromise = newRevisionPromise
			.then((revision) => _createNote(
				req.body.note, editorJSON, revision, transacting
			));

		const aliasSetPromise = processFormAliases(
			transacting, null, null, req.body.aliases || []
		);

		const identSetPromise = processFormIdentifiers(
			transacting, null, req.body.identifiers || []
		);

		const annotationPromise = newRevisionPromise.then((revision) =>
			processFormAnnotation(
				transacting, null, req.body.annotation, revision
			)
		);

		const disambiguationPromise = processFormDisambiguation(
			transacting, null, req.body.disambiguation
		);

		const derivedPropsPromise = Promise.resolve(
			processEntitySets(
				derivedSets,
				null,
				req.body,
				transacting
			)
		)
			.then((derivedSetProps) =>
				_.merge({}, derivedProps, derivedSetProps)
			);

		return Promise.join(
			newRevisionPromise, aliasSetPromise, identSetPromise,
			annotationPromise, disambiguationPromise, derivedPropsPromise,
			editorUpdatePromise, notePromise,
			(
				newRevision,
				aliasSet,
				identSet,
				annotation,
				disambiguation,
				allProps
			) => {
				const propsToSet = _.extend({
					aliasSetId: aliasSet && aliasSet.get('id'),
					identifierSetId: identSet && identSet.get('id'),
					annotationId: annotation && annotation.get('id'),
					disambiguationId:
						disambiguation && disambiguation.get('id'),
					revisionId: newRevision.get('id')
				}, allProps);

				const model = utils.getEntityModelByType(entityType);

				return model.forge(propsToSet)
					.save(null, {method: 'insert', transacting});
			})
			.then(
				(entityModel) =>
					entityModel.refresh({
						withRelated: ['defaultAlias'],
						transacting
					})
			)
			.then((entity) => entity.toJSON());
	});

<<<<<<< HEAD
	const achievementPromise = entityCreationPromise.then((creationJSON) =>
=======
	entityCreationPromise.then((entityJSON) =>
>>>>>>> 9d38791d
		achievement.processEdit(
			editorJSON.id,
			entityJSON.revisionId
		)
			.then((unlock) => {
				if (unlock.alert) {
					entityJSON.alert = unlock.alert;
				}
			})
			.then(() => entityJSON)
	);

	return handler.sendPromiseResult(
		res,
		achievementPromise,
		search.indexEntity
	);
};

module.exports.editEntity = (
	req,
	res,
	entityType,
	derivedProps,
	derivedSets
) => {
	const editorJSON = req.session.passport.user;
	const model = utils.getEntityModelByType(entityType);

	const entityEditPromise = bookshelf.transaction((transacting) => {
		const currentEntity = res.locals.entity;

		const newRevisionPromise = new Revision({
			authorId: editorJSON.id
		}).save(null, {transacting});

		const oldAliasSetPromise = currentEntity.aliasSet &&
			new AliasSet({id: currentEntity.aliasSet.id})
				.fetch({withRelated: ['aliases'], transacting});

		const aliasSetPromise = Promise.resolve(oldAliasSetPromise)
			.then((oldAliasSet) =>
				processFormAliases(
					transacting, oldAliasSet,
					oldAliasSet.get('defaultAliasId'),
					req.body.aliases || []
				)
			);

		const oldIdentSetPromise = currentEntity.identifierSet &&
			new IdentifierSet({id: currentEntity.identifierSet.id})
				.fetch({withRelated: ['identifiers'], transacting});

		const identSetPromise = Promise.resolve(oldIdentSetPromise)
			.then((oldIdentifierSet) =>
				processFormIdentifiers(
					transacting, oldIdentifierSet,
					req.body.identifiers || []
				)
			);

		const oldAnnotationPromise = currentEntity.annotation &&
			new Annotation({id: currentEntity.annotation.id})
				.fetch({transacting});

		const annotationPromise = Promise.join(
			newRevisionPromise, Promise.resolve(oldAnnotationPromise),
			(revision, oldAnnotation) =>
				processFormAnnotation(
					transacting, oldAnnotation, req.body.annotation, revision
				)
			);

		const oldDisambiguationPromise = currentEntity.disambiguation &&
			new Disambiguation({id: currentEntity.disambiguation.id})
				.fetch({transacting});

		const disambiguationPromise = Promise.resolve(oldDisambiguationPromise)
			.then((oldDisambiguation) =>
				processFormDisambiguation(
					transacting, oldDisambiguation, req.body.disambiguation
				)
			);

		const derivedPropsPromise = Promise.resolve(
			processEntitySets(
				derivedSets,
				currentEntity,
				req.body,
				transacting
			)
		)
			.then((derivedSetProps) =>
				_.merge({}, derivedProps, derivedSetProps)
			);

		return Promise.join(
			newRevisionPromise,
			aliasSetPromise,
			identSetPromise,
			annotationPromise,
			disambiguationPromise,
			derivedPropsPromise,
			(
				newRevision, aliasSet, identSet,
				annotation, disambiguation, allProps
			) => {
				const propsToSet = _.extend({
					aliasSetId: aliasSet && aliasSet.get('id'),
					identifierSetId: identSet && identSet.get('id'),
					annotationId: annotation && annotation.get('id'),
					disambiguationId: disambiguation && disambiguation.get('id')
				}, allProps);

				// Construct a set of differences between the new values and old
				const changedProps =
					_.reduce(propsToSet, (result, value, key) => {
						if (!_.isEqual(value, currentEntity[key])) {
							result[key] = value;
						}

						return result;
					}, {});

				// If there are no differences, bail
				if (_.isEmpty(changedProps)) {
					throw new Error('Entity did not change');
				}

				const entityPromise = model.forge({bbid: currentEntity.bbid})
					.fetch();

				return Promise.join(
					newRevisionPromise, entityPromise, annotation, changedProps
				);
			}
		)
			.spread((newRevision, entity, annotation, changedProps) => {
				_.forOwn(changedProps, (value, key) =>
					entity.set(key, value)
				);

				entity.set('revisionId', newRevision.get('id'));

				const editorUpdatePromise =
					utils.incrementEditorEditCountById(
						editorJSON.id,
						transacting
					);

				// Get the parents of the new revision
				const revisionParentsPromise =
					newRevision.related('parents').fetch({transacting});

				// Add the previous revision as a parent of this revision.
				const parentAddedPromise =
					revisionParentsPromise.then((parents) =>
						parents.attach(currentEntity.revisionId, {transacting})
					);

				const notePromise = _createNote(
					req.body.note, editorJSON, newRevision, transacting
				);

				return Promise.join(
					entity.save(null, {method: 'update', transacting}),
					editorUpdatePromise,
					parentAddedPromise,
					notePromise
				);
			})
			.spread(
				() => model.forge({bbid: currentEntity.bbid})
					.fetch({withRelated: ['defaultAlias'], transacting})
			)
			.then((entity) =>
				entity.toJSON()
			)
			.then((entityJSON) =>
				achievement.processEdit(req.user.id, entityJSON.revisionId)
					.then((unlock) => {
						if (unlock.alert) {
							entityJSON.alert = unlock.alert;
						}
						return entityJSON;
					})
			);
	});

	return handler.sendPromiseResult(
		res,
		entityEditPromise,
		search.indexEntity
	);
};<|MERGE_RESOLUTION|>--- conflicted
+++ resolved
@@ -583,11 +583,7 @@
 			.then((entity) => entity.toJSON());
 	});
 
-<<<<<<< HEAD
-	const achievementPromise = entityCreationPromise.then((creationJSON) =>
-=======
-	entityCreationPromise.then((entityJSON) =>
->>>>>>> 9d38791d
+	const achievementPromise = entityCreationPromise.then((entityJSON) =>
 		achievement.processEdit(
 			editorJSON.id,
 			entityJSON.revisionId
