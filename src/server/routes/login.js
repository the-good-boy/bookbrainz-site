/*
 * Copyright (C) 2015  Ben Ockmore
 *               2015  Sean Burke
 *
 * This program is free software; you can redistribute it and/or modify
 * it under the terms of the GNU General Public License as published by
 * the Free Software Foundation; either version 2 of the License, or
 * (at your option) any later version.
 *
 * This program is distributed in the hope that it will be useful,
 * but WITHOUT ANY WARRANTY; without even the implied warranty of
 * MERCHANTABILITY or FITNESS FOR A PARTICULAR PURPOSE.  See the
 * GNU General Public License for more details.
 *
 * You should have received a copy of the GNU General Public License along
 * with this program; if not, write to the Free Software Foundation, Inc.,
 * 51 Franklin Street, Fifth Floor, Boston, MA 02110-1301 USA.
 */

'use strict';

<<<<<<< HEAD
const express = require('express');
const router = express.Router();
const auth = require('../helpers/auth');
=======
var express = require('express');
var router = express.Router();
var auth = require('../helpers/auth');
var passport = require('passport');
>>>>>>> 93864b8c

router.get('/login', (req, res) => {
	res.render('login', {
		error: req.query.error,
		title: 'Log In'
	});
});

router.get('/logout', (req, res) => {
	delete req.session.bearerToken;
	req.logout();
	res.redirect(303, '/');
});

<<<<<<< HEAD
router.post('/login/handler', auth.authenticate(), (req, res) => {
	const redirect = req.session.redirectTo ? req.session.redirectTo : '/';
=======
router.post('/login/handler', passport.authenticate('local', { failureRedirect: '/login' }), function(req, res) {
	var redirect = req.session.redirectTo ? req.session.redirectTo : '/';
>>>>>>> 93864b8c
	delete req.session.redirectTo;

	res.redirect(303, redirect);
}, (err, req, res) => {
	// If an error occurs during login, send the user back.
	res.redirect(301, `/login?error=${err.message}`);
});

module.exports = router;<|MERGE_RESOLUTION|>--- conflicted
+++ resolved
@@ -19,16 +19,10 @@
 
 'use strict';
 
-<<<<<<< HEAD
 const express = require('express');
 const router = express.Router();
 const auth = require('../helpers/auth');
-=======
-var express = require('express');
-var router = express.Router();
-var auth = require('../helpers/auth');
-var passport = require('passport');
->>>>>>> 93864b8c
+const passport = require('passport');
 
 router.get('/login', (req, res) => {
 	res.render('login', {
@@ -43,19 +37,19 @@
 	res.redirect(303, '/');
 });
 
-<<<<<<< HEAD
-router.post('/login/handler', auth.authenticate(), (req, res) => {
-	const redirect = req.session.redirectTo ? req.session.redirectTo : '/';
-=======
-router.post('/login/handler', passport.authenticate('local', { failureRedirect: '/login' }), function(req, res) {
-	var redirect = req.session.redirectTo ? req.session.redirectTo : '/';
->>>>>>> 93864b8c
-	delete req.session.redirectTo;
+router.post(
+	'/login/handler',
+	passport.authenticate('local', { failureRedirect: '/login' }),
+	(req, res) => {
+		const redirect = req.session.redirectTo ? req.session.redirectTo : '/';
+		delete req.session.redirectTo;
 
-	res.redirect(303, redirect);
-}, (err, req, res) => {
-	// If an error occurs during login, send the user back.
-	res.redirect(301, `/login?error=${err.message}`);
-});
+		res.redirect(303, redirect);
+	},
+	(err, req, res) => {
+		// If an error occurs during login, send the user back.
+		res.redirect(301, `/login?error=${err.message}`);
+	}
+);
 
 module.exports = router;