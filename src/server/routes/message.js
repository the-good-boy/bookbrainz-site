/*
 * Copyright (C) 2015  Ben Ockmore
 *               2015  Sean Burke
 *               2015  Leo Verto
 *
 * This program is free software; you can redistribute it and/or modify
 * it under the terms of the GNU General Public License as published by
 * the Free Software Foundation; either version 2 of the License, or
 * (at your option) any later version.
 *
 * This program is distributed in the hope that it will be useful,
 * but WITHOUT ANY WARRANTY; without even the implied warranty of
 * MERCHANTABILITY or FITNESS FOR A PARTICULAR PURPOSE.  See the
 * GNU General Public License for more details.
 *
 * You should have received a copy of the GNU General Public License along
 * with this program; if not, write to the Free Software Foundation, Inc.,
 * 51 Franklin Street, Fifth Floor, Boston, MA 02110-1301 USA.
 */

'use strict';

const express = require('express');
const router = express.Router();
const auth = require('../helpers/auth');
<<<<<<< HEAD
const Promise = require('bluebird');
const _ = require('underscore');
=======
const status = require('http-status');
>>>>>>> 1ddd7d74

const Message = require('bookbrainz-data').Message;
const MessageReceipt = require('bookbrainz-data').MessageReceipt;

const NotFoundError = require('../helpers/error').NotFoundError;

router.get('/send', auth.isAuthenticated, (req, res) => {
	res.render('editor/messageForm', {
		error: req.query.error,
		recipients: req.query.recipients,
		subject: req.query.subject,
		content: req.query.content
	});
});

function renderMessageList(view, collectionJSON, res) {
	res.render('editor/messageList', {
		view,
		messages: {
			objects: collectionJSON
		}
	});
}

router.get('/inbox', auth.isAuthenticated, (req, res) => {
	new MessageReceipt().where({recipient_id: req.user.id, archived: false})
		.fetchAll({withRelated: ['message', 'message.sender']})
		.then((collection) => {
			renderMessageList('inbox', _.pluck(collection.toJSON(), 'message'),
				res);
		});
});

router.get('/archive', auth.isAuthenticated, (req, res) => {
	new MessageReceipt().where({recipient_id: req.user.id, archived: true})
		.fetchAll({withRelated: ['message', 'message.sender']})
		.then((collection) => {
			renderMessageList('archive',
				_.pluck(collection.toJSON(), 'message'), res);
		});
});

router.get('/sent', auth.isAuthenticated, (req, res) => {
	new Message().where({sender_id: req.user.id})
		.fetchAll({withRelated: ['sender']})
		.then((collection) => {
			renderMessageList('sent', collection.toJSON(), res);
		});
});

router.get('/:id', auth.isAuthenticated, (req, res, next) => {
	new Message({id: parseInt(req.params.id, 10)})
		.fetch({
			require: true,
			withRelated: [
				'sender',
				{
					receipts(query) {
						query.where('recipient_id', req.user.id);
					}
				}
			]
		})
		.then((message) => {
			if (message.related('receipts').length <= 0) {
				return next(new Error(
					'You do not have permission to view this message'
				));
			}

			res.render('editor/message', {message: message.toJSON()});
		})
		.catch(Message.NotFoundError, () => {
			next(new NotFoundError('Message not found'));
		})
		.catch((err) => {
			const internalError =
				new Error('An internal error occurred while fetching message');
			internalError.stack = err.stack;

			next(internalError);
		});
});

router.post('/send/handler', auth.isAuthenticated, (req, res) => {
	// Parse recipient ids
<<<<<<< HEAD
	var recipientIds = req.body.recipients.split(',').map(parseInt);

	// Create new message
	var messageStored = new Message({
		senderId: req.user.id, subject: req.body.subject, content: req.body.content
	}).save()
		.then((message) => {
			return Promise.all(
				recipientIds.map((recipientId) => {
					return new MessageReceipt({
						recipientId,
						messageId: message.get('id')
					}).save();
				})
			);
=======
	const recipientIds = req.body.recipients.split(',').map(
		(recipientId) => parseInt(recipientId, 10)
	);

	request.post(`${ws}/message/sent/`)
		.set('Authorization', `Bearer ${req.session.bearerToken}`)
		.send({
			recipient_ids: recipientIds,
			subject: req.body.subject,
			content: req.body.content
		}).promise()
		.then(() => {
			res.redirect(status.SEE_OTHER, '/message/sent');
>>>>>>> 1ddd7d74
		});

	messageStored.then(() => {
		res.redirect(303, '/message/sent');
	});
});

module.exports = router;<|MERGE_RESOLUTION|>--- conflicted
+++ resolved
@@ -23,12 +23,9 @@
 const express = require('express');
 const router = express.Router();
 const auth = require('../helpers/auth');
-<<<<<<< HEAD
 const Promise = require('bluebird');
 const _ = require('underscore');
-=======
 const status = require('http-status');
->>>>>>> 1ddd7d74
 
 const Message = require('bookbrainz-data').Message;
 const MessageReceipt = require('bookbrainz-data').MessageReceipt;
@@ -115,8 +112,9 @@
 
 router.post('/send/handler', auth.isAuthenticated, (req, res) => {
 	// Parse recipient ids
-<<<<<<< HEAD
-	var recipientIds = req.body.recipients.split(',').map(parseInt);
+	const recipientIds = req.body.recipients.split(',').map(
+		(recipientId) => parseInt(recipientId, 10)
+	);
 
 	// Create new message
 	var messageStored = new Message({
@@ -131,25 +129,10 @@
 					}).save();
 				})
 			);
-=======
-	const recipientIds = req.body.recipients.split(',').map(
-		(recipientId) => parseInt(recipientId, 10)
-	);
-
-	request.post(`${ws}/message/sent/`)
-		.set('Authorization', `Bearer ${req.session.bearerToken}`)
-		.send({
-			recipient_ids: recipientIds,
-			subject: req.body.subject,
-			content: req.body.content
-		}).promise()
-		.then(() => {
-			res.redirect(status.SEE_OTHER, '/message/sent');
->>>>>>> 1ddd7d74
 		});
 
 	messageStored.then(() => {
-		res.redirect(303, '/message/sent');
+		res.redirect(status.SEE_OTHER, '/message/sent');
 	});
 });
 
