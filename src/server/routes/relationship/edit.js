/*
 * Copyright (C) 2015  Ben Ockmore
 *               2015  Sean Burke
 *
 * This program is free software; you can redistribute it and/or modify
 * it under the terms of the GNU General Public License as published by
 * the Free Software Foundation; either version 2 of the License, or
 * (at your option) any later version.
 *
 * This program is distributed in the hope that it will be useful,
 * but WITHOUT ANY WARRANTY; without even the implied warranty of
 * MERCHANTABILITY or FITNESS FOR A PARTICULAR PURPOSE.  See the
 * GNU General Public License for more details.
 *
 * You should have received a copy of the GNU General Public License along
 * with this program; if not, write to the Free Software Foundation, Inc.,
 * 51 Franklin Street, Fifth Floor, Boston, MA 02110-1301 USA.
 */

'use strict';

const auth = require('../../helpers/auth');
const Relationship = require('bookbrainz-data').Relationship;
const RelationshipType = require('bookbrainz-data').RelationshipType;
const Entity = require('bookbrainz-data').Entity;
const React = require('react');
const ReactDOMServer = require('react-dom/server');
const EditForm = React.createFactory(
	require('../../../client/components/forms/relationship.jsx')
);
const Promise = require('bluebird');
const config = require('../../helpers/config');
const _ = require('underscore');

const relationshipHelper = {};

const loadEntityRelationships =
	require('../../helpers/middleware').loadEntityRelationships;

<<<<<<< HEAD
const makeEntityLoader = require('../../helpers/middleware').makeEntityLoader;

relationshipHelper.addEditRoutes = function addEditRoutes(EntityModel, router) {
	/* If the route specifies a BBID, load the Entity for it. */
	router.param('bbid', makeEntityLoader(EntityModel, [], 'Entity not found'));
=======
relationshipHelper.addEditRoutes = function addEditRoutes(router) {
	/* If the route specifies a BBID, load the Entity for it. */
>>>>>>> dc86dda7

	router.get('/:bbid/relationships', loadEntityRelationships, (req, res) => {
		const relationshipTypesPromise = new RelationshipType().fetchAll();

		const loadedEntities = {};
		res.locals.entity.relationships.forEach((relationship) => {
			loadedEntities[relationship.sourceBbid] = relationship.source;
			loadedEntities[relationship.targetBbid] = relationship.target;
		});


		relationshipTypesPromise
		.then((collection) => collection.toJSON())
		.then((relationshipTypes) => {
			// _.omit is used here to avoid "Circular reference" errors
			const props = {
				entity: _.omit(res.locals.entity, 'relationships'),
				relationships: res.locals.entity.relationships,
				relationshipTypes,
				loadedEntities
			};

<<<<<<< HEAD
			const markup = React.renderToString(EditForm(props));
=======
				const markup = ReactDOMServer.renderToString(EditForm(props));
>>>>>>> dc86dda7

			res.render('relationship/edit', {props, markup});
		});
	});

	router.post('/:bbid/relationships/handler', auth.isAuthenticated,
		(req, res) => {
			// Send a relationship revision for each of the relationships
			const relationshipsPromise = Promise.all(
				req.body.map((relationship) =>
					Relationship.create(relationship, {
						session: req.session
					})
				)
			);

			relationshipsPromise.then(() => {
				res.send({result: 'success'});
			})
			.catch(() => {
				res.send({result: 'error'});
			});
		}
	);
};

module.exports = relationshipHelper;<|MERGE_RESOLUTION|>--- conflicted
+++ resolved
@@ -22,14 +22,12 @@
 const auth = require('../../helpers/auth');
 const Relationship = require('bookbrainz-data').Relationship;
 const RelationshipType = require('bookbrainz-data').RelationshipType;
-const Entity = require('bookbrainz-data').Entity;
 const React = require('react');
 const ReactDOMServer = require('react-dom/server');
 const EditForm = React.createFactory(
 	require('../../../client/components/forms/relationship.jsx')
 );
 const Promise = require('bluebird');
-const config = require('../../helpers/config');
 const _ = require('underscore');
 
 const relationshipHelper = {};
@@ -37,17 +35,7 @@
 const loadEntityRelationships =
 	require('../../helpers/middleware').loadEntityRelationships;
 
-<<<<<<< HEAD
-const makeEntityLoader = require('../../helpers/middleware').makeEntityLoader;
-
-relationshipHelper.addEditRoutes = function addEditRoutes(EntityModel, router) {
-	/* If the route specifies a BBID, load the Entity for it. */
-	router.param('bbid', makeEntityLoader(EntityModel, [], 'Entity not found'));
-=======
 relationshipHelper.addEditRoutes = function addEditRoutes(router) {
-	/* If the route specifies a BBID, load the Entity for it. */
->>>>>>> dc86dda7
-
 	router.get('/:bbid/relationships', loadEntityRelationships, (req, res) => {
 		const relationshipTypesPromise = new RelationshipType().fetchAll();
 
@@ -56,7 +44,6 @@
 			loadedEntities[relationship.sourceBbid] = relationship.source;
 			loadedEntities[relationship.targetBbid] = relationship.target;
 		});
-
 
 		relationshipTypesPromise
 		.then((collection) => collection.toJSON())
@@ -69,11 +56,7 @@
 				loadedEntities
 			};
 
-<<<<<<< HEAD
-			const markup = React.renderToString(EditForm(props));
-=======
-				const markup = ReactDOMServer.renderToString(EditForm(props));
->>>>>>> dc86dda7
+			const markup = ReactDOMServer.renderToString(EditForm(props));
 
 			res.render('relationship/edit', {props, markup});
 		});
