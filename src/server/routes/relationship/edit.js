/*
 * Copyright (C) 2015       Ben Ockmore
 *               2015-2016  Sean Burke
 *
 * This program is free software; you can redistribute it and/or modify
 * it under the terms of the GNU General Public License as published by
 * the Free Software Foundation; either version 2 of the License, or
 * (at your option) any later version.
 *
 * This program is distributed in the hope that it will be useful,
 * but WITHOUT ANY WARRANTY; without even the implied warranty of
 * MERCHANTABILITY or FITNESS FOR A PARTICULAR PURPOSE.  See the
 * GNU General Public License for more details.
 *
 * You should have received a copy of the GNU General Public License along
 * with this program; if not, write to the Free Software Foundation, Inc.,
 * 51 Franklin Street, Fifth Floor, Boston, MA 02110-1301 USA.
 */

'use strict';

const Promise = require('bluebird');

const React = require('react');
const ReactDOMServer = require('react-dom/server');
const _ = require('lodash');

// XXX: Don't directly pull in bookshelf
const bookshelf = require('bookbrainz-data').bookshelf;

const auth = require('../../helpers/auth');
const error = require('../../helpers/error');
const utils = require('../../helpers/utils');

const Editor = require('bookbrainz-data').Editor;
const Relationship = require('bookbrainz-data').Relationship;
const RelationshipSet = require('bookbrainz-data').RelationshipSet;
const RelationshipType = require('bookbrainz-data').RelationshipType;
const Revision = require('bookbrainz-data').Revision;

const loadEntityRelationships =
	require('../../helpers/middleware').loadEntityRelationships;

const EditForm = React.createFactory(
	require('../../../client/components/forms/relationship')
);

const relationshipHelper = {};

function getEntityByType(entity, withRelated, transacting) {
	const model = utils.getEntityModelByType(entity.type);

	return model.forge({bbid: entity.bbid}).fetch({
		withRelated,
		transacting
	});
}

function copyRelationshipsAndAdd(
	transacting, oldRelationshipSet, newRelationshipSet, newRelationship
) {
	const oldRelationshipSetPromise = oldRelationshipSet.fetch({transacting});
	return oldRelationshipSetPromise.then((relationshipSet) => {
		const newRelationshipsPromise =
			newRelationshipSet.related('relationships').fetch({transacting});

		if (!relationshipSet) {
			return newRelationshipsPromise.then((newRelationships) =>
				newRelationships.attach(
					newRelationship.get('id'), {transacting}
				)
			);
		}

		const oldRelationshipsPromise =
			relationshipSet.related('relationships').fetch({transacting});

		return Promise.join(oldRelationshipsPromise, newRelationshipsPromise,
			(oldRelationships, newRelationships) => {
				const relationshipsToBeAdded = _.concat(
					oldRelationships.map('id'), newRelationship.get('id')
				);
				return newRelationships
					.attach(relationshipsToBeAdded, {transacting});
			}
		);
	});
}

function addRelationshipToEntity(transacting, entityJSON, rel, revision) {
	const newRelationshipSetPromise =
		new RelationshipSet().save(null, {transacting});
	const entityPromise =
		getEntityByType(entityJSON, 'relationshipSet', transacting);

	// Add all the old relationships to the new set, plus the new relationship
	const relationshipsBuiltPromise =
		Promise.join(newRelationshipSetPromise, entityPromise,
			(newRelSet, entity) =>
				copyRelationshipsAndAdd(
					transacting, entity.related('relationshipSet'), newRelSet,
					rel
				)
			);

	// Get the parents of the new revision
	const revisionParentsPromise =
		revision.related('parents').fetch({transacting});

	// Add the previous revision as a parent of this revision.
	const parentAddedPromise = Promise.join(
		revisionParentsPromise, entityPromise,
		(parents, entity) => {
			const parentSet = parents.find(
				(parent) => parent.get('id') === entity.get('revisionId')
			);

			if (parentSet) {
				return Promise.resolve(null);
			}

			return parents.attach(
				entity.get('revisionId'), {transacting}
			);
		}
	);

	// Finally, update the revision ID and relationship set ID of the entity
	const entityUpdatedPromise =
		Promise.join(
			entityPromise, newRelationshipSetPromise, parentAddedPromise,
			(entity, newRelationshipSet) => {
				entity.set('revisionId', revision.get('id'));
				entity.set('relationshipSetId', newRelationshipSet.get('id'));
				return entity.save(null, {transacting});
			});

	return Promise.join(
		relationshipsBuiltPromise, parentAddedPromise, entityUpdatedPromise
	);
}

function createRelationship(relationship, editorJSON) {
	return bookshelf.transaction((transacting) => {
		const editorUpdatePromise = new Editor({id: editorJSON.id})
			.fetch({transacting})
			.then((editor) => {
				editor.set(
					'totalRevisions', editor.get('totalRevisions') + 1
				);
				editor.set(
					'revisionsApplied', editor.get('revisionsApplied') + 1
				);
				return editor.save(null, {transacting});
			});

		// Make new relationship
		const newRelationshipPromise = new Relationship({
			typeId: relationship.typeId,
			sourceBbid: relationship.source.bbid,
			targetBbid: relationship.target.bbid
		}).save(null, {transacting});

		const newRevisionPromise = new Revision({
			authorId: editorJSON.id
		}).save(null, {transacting});

		// Update the relationship for the source and target entities
		return Promise.join(newRelationshipPromise, newRevisionPromise,
			(newRelationship, newRevision) => {
				const sourcePromise = addRelationshipToEntity(
					transacting, relationship.source, newRelationship,
					newRevision
				);

				const targetPromise = sourcePromise.then(() =>
					addRelationshipToEntity(
						transacting, relationship.target, newRelationship,
						newRevision
					)
				);

				return Promise.join(
					editorUpdatePromise, targetPromise
				);
			});
	});
}

relationshipHelper.addEditRoutes = function addEditRoutes(router) {
	router.get('/:bbid/relationships', auth.isAuthenticated,
		loadEntityRelationships,
		(req, res, next) => {
			const relationshipTypesPromise = new RelationshipType().fetchAll();

			const loadedEntities = {};
			res.locals.entity.relationships.forEach((relationship) => {
				loadedEntities[relationship.sourceBbid] = relationship.source;
				loadedEntities[relationship.targetBbid] = relationship.target;
			});

			relationshipTypesPromise
				.then((collection) => collection.toJSON())
				.then((relationshipTypes) => {
					// _.omit is used here to avoid "Circular reference" errors
					const props = {
						entity: _.omit(res.locals.entity, 'relationships'),
						relationships: res.locals.entity.relationships,
						relationshipTypes,
						loadedEntities
					};

					const markup =
						ReactDOMServer.renderToString(EditForm(props));

<<<<<<< HEAD
					res.render('relationship/edit', {
						props,
						markup
					});
=======
					res.render('common', {props,
						markup,
						task: 'edit',
						script: 'relationship'});
>>>>>>> 6689bd9e
				})
				.catch(next);
		}
	);

	router.post('/:bbid/relationships/handler', auth.isAuthenticatedForHandler,
		(req, res) => {
			function relationshipValid(relationship) {
				return _.has(relationship, 'typeId') &&
					_.has(relationship, 'source.bbid') &&
					_.has(relationship, 'target.bbid') &&
					relationship.source.bbid !== relationship.target.bbid;
			}

			// Send a relationship revision for each of the relationships
			const relationshipsPromise = Promise.all(
				req.body.map((rel) => {
					if (!relationshipValid(rel)) {
						return null;
					}

					return createRelationship(rel, req.session.passport.user);
				})
			);

			return relationshipsPromise
				.then(() =>
					res.send({result: 'success'})
				)
				.catch((err) => error.sendErrorAsJSON(res, err));
		}
	);
};

module.exports = relationshipHelper;<|MERGE_RESOLUTION|>--- conflicted
+++ resolved
@@ -213,17 +213,10 @@
 					const markup =
 						ReactDOMServer.renderToString(EditForm(props));
 
-<<<<<<< HEAD
-					res.render('relationship/edit', {
-						props,
-						markup
-					});
-=======
 					res.render('common', {props,
 						markup,
 						task: 'edit',
 						script: 'relationship'});
->>>>>>> 6689bd9e
 				})
 				.catch(next);
 		}
