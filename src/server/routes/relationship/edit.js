/*
 * Copyright (C) 2015  Ben Ockmore
 *               2015  Sean Burke
 *
 * This program is free software; you can redistribute it and/or modify
 * it under the terms of the GNU General Public License as published by
 * the Free Software Foundation; either version 2 of the License, or
 * (at your option) any later version.
 *
 * This program is distributed in the hope that it will be useful,
 * but WITHOUT ANY WARRANTY; without even the implied warranty of
 * MERCHANTABILITY or FITNESS FOR A PARTICULAR PURPOSE.  See the
 * GNU General Public License for more details.
 *
 * You should have received a copy of the GNU General Public License along
 * with this program; if not, write to the Free Software Foundation, Inc.,
 * 51 Franklin Street, Fifth Floor, Boston, MA 02110-1301 USA.
 */

'use strict';

<<<<<<< HEAD
var auth = require('../../helpers/auth');
var Relationship = require('../../data/relationship');
var RelationshipType = require('../../data/properties/relationship-type');
var Entity = require('../../data/entity');
var React = require('react');
var EditForm = React.createFactory(require('../../../client/components/forms/creator.jsx'));
var Promise = require('bluebird');
var config = require('../../helpers/config');
var _ = require('underscore');
=======
const auth = require('../../helpers/auth');
const Relationship = require('../../data/relationship');
const RelationshipType = require('../../data/properties/relationship-type');
const Entity = require('../../data/entity');
const React = require('react');
const EditForm = React.createFactory(
	require('../../../client/components/forms/creator.jsx')
);
const Promise = require('bluebird');
const config = require('../../helpers/config');
>>>>>>> 8487b938

const relationshipHelper = {};

<<<<<<< HEAD
var loadEntityRelationships = require('../../helpers/middleware').loadEntityRelationships;

var makeEntityLoader = require('../../helpers/middleware').makeEntityLoader;

relationshipHelper.addEditRoutes = function(router) {
	/* If the route specifies a BBID, load the Creator for it. */
	router.param('bbid', makeEntityLoader(Entity, 'Entity not found'));

	router.get('/:bbid/relationships', loadEntityRelationships, function relationshipEditor(req, res) {
		var relationshipTypesPromise = RelationshipType.find();

		var entityPromises = {};

		res.locals.entity.relationships.forEach((relationship) => {
			entityPromises[relationship.entities[0].entity.entity_gid] =
				Entity.findOne(relationship.entities[0].entity.entity_gid);
			entityPromises[relationship.entities[1].entity.entity_gid] =
				Entity.findOne(relationship.entities[1].entity.entity_gid);
		});

		const entitiesPromise = Promise.props(entityPromises);

		Promise.join(entitiesPromise, relationshipTypesPromise,
			function(entities, relationshipTypes) {
				res.locals.entity.relationships.forEach((relationship) => {
					relationship.source = entities[relationship.entities[0].entity.entity_gid];
					relationship.target = entities[relationship.entities[1].entity.entity_gid];
					relationship.type = relationship.relationship_type.relationship_type_id;
				});

				var props = {
					relationshipTypes: relationshipTypes,
					relationships: res.locals.entity.relationships,
					entity: res.locals.entity,
					loadedEntities: _.union(entities, [res.locals.entity]),
=======
relationshipHelper.addEditRoutes = function addEditRoutes(router) {
	router.get('/:bbid/relationships', auth.isAuthenticated, (req, res) => {
		const relationshipTypesPromise = RelationshipType.find();
		const entityPromise = Entity.findOne(req.params.bbid, {
			populate: [
				'aliases'
			]
		});

		Promise.join(entityPromise, relationshipTypesPromise,
			(entity, relationshipTypes) => {
				const props = {
					relationshipTypes,
					targetEntity: entity,
>>>>>>> 8487b938
					wsUrl: config.site.clientWebservice
				};

				const markup = React.renderToString(EditForm(props));

				res.render('relationship/edit', {props, markup});
			}
		);
	});

<<<<<<< HEAD
	router.post('/:bbid/relationships/handler', auth.isAuthenticated, function(req, res) {
		// Send a relationship revision for each of the relationships
		const relationshipsPromise = Promise.all(
			req.body.map((relationship) =>
				Relationship.create(relationship, {
					session: req.session
				})
			)
		);

		relationshipsPromise.then(() => {
			res.send({result: "success"});
		})
		.catch(() => {
			res.send({result: "error"});
		});
	});
=======
	router.post('/:bbid/relationships/handler', auth.isAuthenticated,
		(req, res) => {
			req.body.forEach((relationship) => {
				// Send a relationship revision for each of the relationships
				const changes = relationship;

				Relationship.create(changes, {
					session: req.session
				}).then(res.send);
			});
		}
	);
>>>>>>> 8487b938
};

module.exports = relationshipHelper;<|MERGE_RESOLUTION|>--- conflicted
+++ resolved
@@ -19,17 +19,6 @@
 
 'use strict';
 
-<<<<<<< HEAD
-var auth = require('../../helpers/auth');
-var Relationship = require('../../data/relationship');
-var RelationshipType = require('../../data/properties/relationship-type');
-var Entity = require('../../data/entity');
-var React = require('react');
-var EditForm = React.createFactory(require('../../../client/components/forms/creator.jsx'));
-var Promise = require('bluebird');
-var config = require('../../helpers/config');
-var _ = require('underscore');
-=======
 const auth = require('../../helpers/auth');
 const Relationship = require('../../data/relationship');
 const RelationshipType = require('../../data/properties/relationship-type');
@@ -40,11 +29,10 @@
 );
 const Promise = require('bluebird');
 const config = require('../../helpers/config');
->>>>>>> 8487b938
+const _ = require('underscore');
 
 const relationshipHelper = {};
 
-<<<<<<< HEAD
 var loadEntityRelationships = require('../../helpers/middleware').loadEntityRelationships;
 
 var makeEntityLoader = require('../../helpers/middleware').makeEntityLoader;
@@ -80,22 +68,6 @@
 					relationships: res.locals.entity.relationships,
 					entity: res.locals.entity,
 					loadedEntities: _.union(entities, [res.locals.entity]),
-=======
-relationshipHelper.addEditRoutes = function addEditRoutes(router) {
-	router.get('/:bbid/relationships', auth.isAuthenticated, (req, res) => {
-		const relationshipTypesPromise = RelationshipType.find();
-		const entityPromise = Entity.findOne(req.params.bbid, {
-			populate: [
-				'aliases'
-			]
-		});
-
-		Promise.join(entityPromise, relationshipTypesPromise,
-			(entity, relationshipTypes) => {
-				const props = {
-					relationshipTypes,
-					targetEntity: entity,
->>>>>>> 8487b938
 					wsUrl: config.site.clientWebservice
 				};
 
@@ -106,7 +78,6 @@
 		);
 	});
 
-<<<<<<< HEAD
 	router.post('/:bbid/relationships/handler', auth.isAuthenticated, function(req, res) {
 		// Send a relationship revision for each of the relationships
 		const relationshipsPromise = Promise.all(
@@ -124,20 +95,6 @@
 			res.send({result: "error"});
 		});
 	});
-=======
-	router.post('/:bbid/relationships/handler', auth.isAuthenticated,
-		(req, res) => {
-			req.body.forEach((relationship) => {
-				// Send a relationship revision for each of the relationships
-				const changes = relationship;
-
-				Relationship.create(changes, {
-					session: req.session
-				}).then(res.send);
-			});
-		}
-	);
->>>>>>> 8487b938
 };
 
 module.exports = relationshipHelper;