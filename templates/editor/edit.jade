extends /layout

block body
<<<<<<< HEAD
	#userContainer(data-user-id=userId)
	h1 Edit Profile
	.row
		.col-md-12
			p.lead Edit your public profile.
	.row
		.col-md-6.col-md-offset-3.form-horizontal
			.form-group
				label.col-md-3.control-label Name
				.col-md-9
					input.form-control(type="text", data-bind="value: name")
			.form-group
				label.col-md-3.control-label Bio
				.col-md-9
					textarea.form-control(rows="3", data-bind="value: bio")
			.form-group
				.col-md-4.col-md-offset-4
					button.btn.btn-primary.btn-lg.btn-block(data-bind="click: submit") Update!

block js
	script(src='/js/editor/profile_editor.js')
=======
	include /navbar

	.container#content
		h1 Edit Profile
		.row
			.col-md-12
				p.lead Edit your public profile.
		.row
			.col-md-6.col-md-offset-3#profileForm!= markup
	include /footer

	script(type='application/json')#props!= JSON.stringify(props)

	script(src='/js/editor/edit.js')
>>>>>>> ac95c9f1
<|MERGE_RESOLUTION|>--- conflicted
+++ resolved
@@ -1,31 +1,6 @@
 extends /layout
 
 block body
-<<<<<<< HEAD
-	#userContainer(data-user-id=userId)
-	h1 Edit Profile
-	.row
-		.col-md-12
-			p.lead Edit your public profile.
-	.row
-		.col-md-6.col-md-offset-3.form-horizontal
-			.form-group
-				label.col-md-3.control-label Name
-				.col-md-9
-					input.form-control(type="text", data-bind="value: name")
-			.form-group
-				label.col-md-3.control-label Bio
-				.col-md-9
-					textarea.form-control(rows="3", data-bind="value: bio")
-			.form-group
-				.col-md-4.col-md-offset-4
-					button.btn.btn-primary.btn-lg.btn-block(data-bind="click: submit") Update!
-
-block js
-	script(src='/js/editor/profile_editor.js')
-=======
-	include /navbar
-
 	.container#content
 		h1 Edit Profile
 		.row
@@ -33,9 +8,7 @@
 				p.lead Edit your public profile.
 		.row
 			.col-md-6.col-md-offset-3#profileForm!= markup
-	include /footer
 
+block js
 	script(type='application/json')#props!= JSON.stringify(props)
-
-	script(src='/js/editor/edit.js')
->>>>>>> ac95c9f1
+	script(src='/js/editor/edit.js')