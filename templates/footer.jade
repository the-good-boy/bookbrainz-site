footer.footer
  .container-fluid
    .row
      .col-sm-4
        small
          ='Tested with '
          a(href='https://www.browserstack.com/', target='_blank')
<<<<<<< HEAD
            img(height='25', src='/images/BrowserStack.svg', alt="BrowserStack Logo")
=======
            img(height='25px', src='/images/BrowserStack.png')
>>>>>>> dc86dda7
      .col-sm-4.text-center
        small
          ='Cover image by '
          a(href="https://commons.wikimedia.org/wiki/File:Bookshelf.jpg") Stewart Butterfield
          =' ('
          a(href="https://creativecommons.org/licenses/by/2.0/deed.en") CC-BY-2.0
          =')'
      .col-sm-4.text-right
          a(href='/privacy'): small Privacy & Terms
    .row.text-center
      small
        ='Alpha Software — '
        a(href=`${respoitoryUrl}commit/${siteRevision}`)=siteRevision
        =' — '
        a(href="#") Report A Bug
      <|MERGE_RESOLUTION|>--- conflicted
+++ resolved
@@ -5,11 +5,7 @@
         small
           ='Tested with '
           a(href='https://www.browserstack.com/', target='_blank')
-<<<<<<< HEAD
-            img(height='25', src='/images/BrowserStack.svg', alt="BrowserStack Logo")
-=======
-            img(height='25px', src='/images/BrowserStack.png')
->>>>>>> dc86dda7
+            img(height='25', src='/images/BrowserStack.png', alt="BrowserStack Logo")
       .col-sm-4.text-center
         small
           ='Cover image by '
