/* eslint-disable no-console */
/*
 * Copyright (C) 2019  Nicolas Pelletier
 *
 * This program is free software; you can redistribute it and/or modify
 * it under the terms of the GNU General Public License as published by
 * the Free Software Foundation; either version 2 of the License, or
 * (at your option) any later version.
 *
 * This program is distributed in the hope that it will be useful,
 * but WITHOUT ANY WARRANTY; without even the implied warranty of
 * MERCHANTABILITY or FITNESS FOR A PARTICULAR PURPOSE.  See the
 * GNU General Public License for more details.
 *
 * You should have received a copy of the GNU General Public License along
 * with this program; if not, write to the Free Software Foundation, Inc.,
 * 51 Franklin Street, Fifth Floor, Boston, MA 02110-1301 USA.
 */

import {internet, random} from 'faker';
import orm from '../bookbrainz-data';
// eslint-disable-next-line import/no-internal-modules
import uuidv4 from 'uuid/v4';


const {
	bookshelf, util, Editor, EditorType, Revision, Relationship, RelationshipType, RelationshipSet,
	Alias, AliasSet, Area, Identifier, IdentifierType, IdentifierSet,
	Disambiguation, Entity, Annotation, Gender,
	Author, Edition, EditionGroup, Publisher, Work,
	Language, WorkType, EditionGroupType, AuthorType, PublisherType
} = orm;
const {updateLanguageSet} = orm.func.language;


const setData = {id: 1};

export const editorTypeAttribs = {
	id: 1,
	label: 'test_type'
};

export const editorAttribs = {
	cachedMetabrainzName: 'Bob',
	genderId: 1,
	id: 1,
	metabrainzUserId: 1,
	name: 'bob',
	revisionsApplied: 0,
	typeId: 1
};

const languageAttribs = {
	frequency: 1,
	id: 1,
	isoCode1: 'en',
	isoCode2b: 'eng',
	isoCode2t: 'eng',
	isoCode3: 'eng',
	name: 'English'
};

const aliasData = {
	...setData,
	languageId: 42,
	name: 'work name',
	sortName: 'Work sort name'
};

const identifierData = {
	...setData,
	typeId: 1,
	value: 'Q123456'
};

const revisionAttribs = {
	authorId: 1,
	id: 1
};

const identifierTypeData = {
	description: 'test',
	displayTemplate: 'test',
	entityType: 'Work',
	...setData,
	label: 'test',
	validationRegex: 'test'
};

const relationshipTypeData = {
	description: 'test descryption',
	id: 1,
	label: 'test label',
	linkPhrase: 'test phrase',
	reverseLinkPhrase: 'test reverse link phrase',
	sourceEntityType: 'Author',
	targetEntityType: 'Work'
};

const entityAttribs = {
	aliasSetId: 1,
	annotationId: 1,
	// bbid should normally be overwritten when calling create{Entity}
	bbid: uuidv4(),
	disambiguationId: 1,
	identifierSetId: 1,
	relationshipSetId: 1,
	revisionId: 1
};
const authorTypeAttribs = {
	id: random.number()
};

export function createEditor(editorId) {
	return orm.bookshelf.knex.transaction(async (transacting) => {
		editorTypeAttribs.id = random.number();
		await new EditorType(editorTypeAttribs)
			.save(null, {method: 'insert', transacting});
		const gender = await new Gender({...setData, id: random.number(), name: 'test'})
			.save(null, {method: 'insert', transacting});

		editorAttribs.id = editorId || random.number();
		editorAttribs.genderId = gender.get('id');
		editorAttribs.typeId = editorTypeAttribs.id;
		editorAttribs.name = internet.userName();
		editorAttribs.metabrainzUserId = random.number();
		editorAttribs.cachedMetabrainzName = editorAttribs.name;

		const editor = await new Editor(editorAttribs)
			.save(null, {method: 'insert', transacting});
		return editor;
	});
}

async function createAliasAndAliasSet() {
	aliasData.languageId = random.number();
	await new Language({...languageAttribs, id: aliasData.languageId})
		.save(null, {method: 'insert'})
		.catch(console.log);
	const alias = await new Alias({...aliasData, id: random.number()})
		.save(null, {method: 'insert'});

	entityAttribs.aliasSetId = random.number();
	await new AliasSet({
		defaultAliasId: alias.get('id'),
		id: entityAttribs.aliasSetId
	})
		.save(null, {method: 'insert'})
		.then((model) => model.aliases().attach([alias]));
}

async function createIdentifierAndIdentifierSet() {
	identifierTypeData.id = random.number();
	await new IdentifierType(identifierTypeData)
		.save(null, {method: 'insert'})
		.catch(console.log);

	identifierData.typeId = identifierTypeData.id;
	const identifier = await new Identifier({...identifierData, id: random.number()})
		.save(null, {method: 'insert'});

	entityAttribs.identifierSetId = random.number();
	await new IdentifierSet({id: entityAttribs.identifierSetId})
		.save(null, {method: 'insert'})
		.then((model) => model.identifiers().attach([identifier]));
}

async function createRelationshipSet(sourceBbid, targetBbid, targetEntityType = 'Author') {
	const safeTargetBbid = targetBbid || uuidv4();
	const safeSourceBbid = sourceBbid || uuidv4();

	/* Create the relationship target entity */
	await new Entity({bbid: safeTargetBbid, type: targetEntityType})
		.save(null, {method: 'insert'});
	const EntityModel = orm[`${targetEntityType}`];
	const revisionId = random.number();
	await new Revision({authorId: editorAttribs.id, id: revisionId})
		.save(null, {method: 'insert'});
	await new EntityModel({
		aliasSetId: entityAttribs.aliasSetId, bbid: safeTargetBbid, revisionId
	}).save(null, {method: 'insert'});

	const relationshipData = {
		id: 1,
		sourceBbid: safeSourceBbid,
		targetBbid: safeTargetBbid,
		typeId: 1
	};
	relationshipTypeData.id = random.number();
	await new RelationshipType(relationshipTypeData)
		.save(null, {method: 'insert'})
		.catch(console.log);

	relationshipData.typeId = relationshipTypeData.id;
	relationshipData.id = random.number();
	const relationship = await new Relationship(relationshipData)
		.save(null, {method: 'insert'});

	entityAttribs.relationshipSetId = random.number();
	await new RelationshipSet({id: entityAttribs.relationshipSetId})
		.save(null, {method: 'insert'})
		.then(
			(model) =>
				model.relationships().attach([relationship]).then(() => model)
		);
}


async function createLanguageSet() {
	// Create relationships here if you need them
	const language1Id = random.number();
	const language2Id = random.number();
	await new Language({...languageAttribs, id: language1Id})
		.save(null, {method: 'insert'});
	await new Language({...languageAttribs, id: language2Id})
		.save(null, {method: 'insert'});
	const languageSet = await updateLanguageSet(
		orm,
		null,
		null,
		[{id: language1Id}, {id: language2Id}]
	);
	return languageSet.get('id');
}

export function getRandomUUID() {
	return uuidv4();
}

async function createEntityPrerequisites(entityBbid, entityType) {
	await createEditor();
	await createAliasAndAliasSet();
	await createIdentifierAndIdentifierSet();
	await createRelationshipSet(entityBbid, null, entityType);

	const disambiguation = await new Disambiguation({
		comment: 'Test Disambiguation',
		id: random.number()
	})
		.save(null, {method: 'insert'});
	entityAttribs.disambiguationId = disambiguation.get('id');

	revisionAttribs.id = random.number();
	revisionAttribs.authorId = editorAttribs.id;
	await new Revision(revisionAttribs)
		.save(null, {method: 'insert'});
	entityAttribs.revisionId = revisionAttribs.id;

	entityAttribs.annotationId = random.number();
	await new Annotation({
		content: 'Test Annotation',
		id: entityAttribs.annotationId,
		lastRevisionId: revisionAttribs.id
	})
		.save(null, {method: 'insert'});
}

export async function createEdition(optionalBBID, optionalEditionAttribs = {}) {
	const bbid = optionalBBID || uuidv4();
	await new Entity({bbid, type: 'Edition'})
		.save(null, {method: 'insert'});
	await createEntityPrerequisites(bbid, 'Edition');

	const edition = await new Edition({...entityAttribs, bbid, ...optionalEditionAttribs})
		.save(null, {method: 'insert'});
	return edition;
}

export async function createWork(optionalBBID, optionalWorkAttribs) {
	const bbid = optionalBBID || uuidv4();
	await new Entity({bbid, type: 'Work'})
		.save(null, {method: 'insert'});
	await createEntityPrerequisites(bbid, 'Work');

	let workAttribs;
	if (optionalWorkAttribs) {
		workAttribs = optionalWorkAttribs;
	}
	else {
		const languageSetId = await createLanguageSet();
		workAttribs = {
			bbid,
			languageSetId,
			typeId: random.number()
		};
	}
	const workType = await new WorkType({id: workAttribs.typeId, label: `Work Type ${workAttribs.typeId}`})
		.fetch({
			require: false
		});
	if (!workType) {
		await new WorkType({id: workAttribs.typeId, label: `Work Type ${workAttribs.typeId}`})
			.save(null, {method: 'insert'});
	}
	const work = await new Work({...entityAttribs, ...workAttribs})
		.save(null, {method: 'insert'});
	return work;
}

export async function createEditionGroup(optionalBBID, optionalEditionGroupAttrib = {}) {
	const bbid = optionalBBID || uuidv4();
	await new Entity({bbid, type: 'EditionGroup'})
		.save(null, {method: 'insert'});
	await createEntityPrerequisites(bbid, 'EditionGroup');
	const editionGroupAttribs = {
		bbid,
		typeId: random.number(),
		...optionalEditionGroupAttrib
	};
	await new EditionGroupType({id: editionGroupAttribs.typeId, label: `Edition Group Type ${editionGroupAttribs.typeId}`})
		.save(null, {method: 'insert'});
	const editionGroup = await new EditionGroup({...entityAttribs, ...editionGroupAttribs})
		.save(null, {method: 'insert'});
	return editionGroup;
}

export async function createAuthor(optionalBBID, optionalAuthorAttribs = {}) {
	const bbid = optionalBBID || uuidv4();
	await new Entity({bbid, type: 'Author'})
		.save(null, {method: 'insert'});
	await createEntityPrerequisites(bbid, 'Author');
	const areaId = random.number();
	const authorAttribs = {
		bbid,
		beginAreaId: areaId,
		beginDay: 25,
		beginMonth: 12,
		beginYear: 2000,
		endAreaId: areaId,
		endDay: 10,
		endMonth: 5,
		endYear: 2012,
		ended: true,
		genderId: editorAttribs.genderId,
<<<<<<< HEAD
		typeId: random.number(),
		...optionalAuthorAttribs
=======
		typeId: authorTypeAttribs.id
>>>>>>> 9b92daa3
	};
	await new Area({gid: uuidv4(), id: areaId, name: 'Rlyeh'})
		.save(null, {method: 'insert'});
	// Front-end requires 'Person' and 'Group' types
	try {
		await new AuthorType({id: authorTypeAttribs.id, label: 'Person'})
			.save(null, {method: 'insert'});
	}
	catch (error) {
		// Type already exists
	}
	try {
		await new AuthorType({id: random.number(), label: 'Group'})
			.save(null, {method: 'insert'});
	}
	catch (error) {
		// Type already exists
	}
	const author = await new Author({...entityAttribs, ...authorAttribs})
		.save(null, {method: 'insert'});
	return author;
}

export async function createPublisher(optionalBBID, optionalPublisherAttribs = {}) {
	const bbid = optionalBBID || uuidv4();
	await new Entity({bbid, type: 'Publisher'})
		.save(null, {method: 'insert'});
	await createEntityPrerequisites(bbid, 'Publisher');
	const publisherAttribs = {
		areaId: random.number(),
		bbid,
		beginDay: 25,
		beginMonth: 12,
		beginYear: 2000,
		endDay: 10,
		endMonth: 5,
		endYear: 2012,
		ended: true,
		typeId: random.number(),
		...optionalPublisherAttribs
	};
	const area = await new Area({id: publisherAttribs.areaId, name: `Area ${publisherAttribs.areaId}`})
		.fetch({require: false});
	if (!area) {
		await new Area({gid: uuidv4(), id: publisherAttribs.areaId, name: `Area ${publisherAttribs.areaId}`})
			.save(null, {method: 'insert'});
	}

	const publisherType = await new PublisherType({id: publisherAttribs.typeId, label: `Publisher Type ${publisherAttribs.typeId}`})
		.fetch({require: false});
	if (!publisherType) {
		await new PublisherType({id: publisherAttribs.typeId, label: `Publisher Type ${publisherAttribs.typeId}`})
			.save(null, {method: 'insert'});
	}
	const publisher = await new Publisher({...entityAttribs, ...publisherAttribs})
		.save(null, {method: 'insert'});
	return publisher;
}

export function truncateEntities() {
	return util.truncateTables(bookshelf, [
		'bookbrainz.editor',
		'bookbrainz.editor_type',
		'bookbrainz.alias',
		'bookbrainz.alias_set',
		'bookbrainz.identifier',
		'bookbrainz.identifier_set',
		'bookbrainz.identifier_type',
		'bookbrainz.relationship',
		'bookbrainz.relationship_type',
		'bookbrainz.relationship_set',
		'bookbrainz.disambiguation',
		'bookbrainz.entity',
		'bookbrainz.revision',
		'bookbrainz.annotation',
		'bookbrainz.work_type',
		'bookbrainz.edition_group_type',
		'bookbrainz.edition_format',
		'bookbrainz.author_type',
		'bookbrainz.publisher_type',
		'musicbrainz.area',
		'musicbrainz.language',
		'musicbrainz.gender'
	]);
}<|MERGE_RESOLUTION|>--- conflicted
+++ resolved
@@ -332,12 +332,8 @@
 		endYear: 2012,
 		ended: true,
 		genderId: editorAttribs.genderId,
-<<<<<<< HEAD
-		typeId: random.number(),
+		typeId: authorTypeAttribs.id,
 		...optionalAuthorAttribs
-=======
-		typeId: authorTypeAttribs.id
->>>>>>> 9b92daa3
 	};
 	await new Area({gid: uuidv4(), id: areaId, name: 'Rlyeh'})
 		.save(null, {method: 'insert'});
